package server

import (
	"context"
	"fmt"
	"io"
	"net"
	"net/netip"
	"os"
	"testing"
	"time"

	"github.com/rs/xid"
	log "github.com/sirupsen/logrus"
	"github.com/stretchr/testify/assert"
	"github.com/stretchr/testify/require"
	"golang.zx2c4.com/wireguard/wgctrl/wgtypes"

	nbdns "github.com/netbirdio/netbird/dns"
	"github.com/netbirdio/netbird/management/domain"
	"github.com/netbirdio/netbird/management/proto"
	nbgroup "github.com/netbirdio/netbird/management/server/group"
	nbpeer "github.com/netbirdio/netbird/management/server/peer"
	"github.com/netbirdio/netbird/management/server/posture"
	nbroute "github.com/netbirdio/netbird/route"
)

func TestPeer_LoginExpired(t *testing.T) {
	tt := []struct {
		name              string
		expirationEnabled bool
		lastLogin         time.Time
		expected          bool
		accountSettings   *Settings
	}{
		{
			name:              "Peer Login Expiration Disabled. Peer Login Should Not Expire",
			expirationEnabled: false,
			lastLogin:         time.Now().UTC().Add(-25 * time.Hour),
			accountSettings: &Settings{
				PeerLoginExpirationEnabled: true,
				PeerLoginExpiration:        time.Hour,
			},
			expected: false,
		},
		{
			name:              "Peer Login Should Expire",
			expirationEnabled: true,
			lastLogin:         time.Now().UTC().Add(-25 * time.Hour),
			accountSettings: &Settings{
				PeerLoginExpirationEnabled: true,
				PeerLoginExpiration:        time.Hour,
			},
			expected: true,
		},
		{
			name:              "Peer Login Should Not Expire",
			expirationEnabled: true,
			lastLogin:         time.Now().UTC(),
			accountSettings: &Settings{
				PeerLoginExpirationEnabled: true,
				PeerLoginExpiration:        time.Hour,
			},
			expected: false,
		},
	}

	for _, c := range tt {
		t.Run(c.name, func(t *testing.T) {
			peer := &nbpeer.Peer{
				LoginExpirationEnabled: c.expirationEnabled,
				LastLogin:              c.lastLogin,
				UserID:                 userID,
			}

			expired, _ := peer.LoginExpired(c.accountSettings.PeerLoginExpiration)
			assert.Equal(t, expired, c.expected)
		})
	}
}

func TestAccountManager_GetNetworkMap(t *testing.T) {
	manager, err := createManager(t)
	if err != nil {
		t.Fatal(err)
		return
	}

	expectedId := "test_account"
	userId := "account_creator"
	account, err := createAccount(manager, expectedId, userId, "")
	if err != nil {
		t.Fatal(err)
	}

	setupKey, err := manager.CreateSetupKey(context.Background(), account.Id, "test-key", SetupKeyReusable, time.Hour, nil, 999, userId, false)
	if err != nil {
		t.Fatal("error creating setup key")
		return
	}

	peerKey1, err := wgtypes.GeneratePrivateKey()
	if err != nil {
		t.Fatal(err)
		return
	}

	peer1, _, _, err := manager.AddPeer(context.Background(), setupKey.Key, "", &nbpeer.Peer{
		Key:  peerKey1.PublicKey().String(),
		Meta: nbpeer.PeerSystemMeta{Hostname: "test-peer-1"},
	})
	if err != nil {
		t.Errorf("expecting peer to be added, got failure %v", err)
		return
	}

	peerKey2, err := wgtypes.GeneratePrivateKey()
	if err != nil {
		t.Fatal(err)
		return
	}
	_, _, _, err = manager.AddPeer(context.Background(), setupKey.Key, "", &nbpeer.Peer{
		Key:  peerKey2.PublicKey().String(),
		Meta: nbpeer.PeerSystemMeta{Hostname: "test-peer-2"},
	})

	if err != nil {
		t.Errorf("expecting peer to be added, got failure %v", err)
		return
	}

	networkMap, err := manager.GetNetworkMap(context.Background(), peer1.ID)
	if err != nil {
		t.Fatal(err)
		return
	}

	if len(networkMap.Peers) != 1 {
		t.Errorf("expecting Account NetworkMap to have 1 peers, got %v", len(networkMap.Peers))
		return
	}

	if networkMap.Peers[0].Key != peerKey2.PublicKey().String() {
		t.Errorf(
			"expecting Account NetworkMap to have peer with a key %s, got %s",
			peerKey2.PublicKey().String(),
			networkMap.Peers[0].Key,
		)
	}
}

func TestAccountManager_GetNetworkMapWithPolicy(t *testing.T) {
	// TODO: disable until we start use policy again
	t.Skip()
	manager, err := createManager(t)
	if err != nil {
		t.Fatal(err)
		return
	}

	expectedID := "test_account"
	userID := "account_creator"
	account, err := createAccount(manager, expectedID, userID, "")
	if err != nil {
		t.Fatal(err)
	}

	var setupKey *SetupKey
	for _, key := range account.SetupKeys {
		if key.Type == SetupKeyReusable {
			setupKey = key
		}
	}

	peerKey1, err := wgtypes.GeneratePrivateKey()
	if err != nil {
		t.Fatal(err)
		return
	}

	peer1, _, _, err := manager.AddPeer(context.Background(), setupKey.Key, "", &nbpeer.Peer{
		Key:  peerKey1.PublicKey().String(),
		Meta: nbpeer.PeerSystemMeta{Hostname: "test-peer-1"},
	})
	if err != nil {
		t.Errorf("expecting peer to be added, got failure %v", err)
		return
	}

	peerKey2, err := wgtypes.GeneratePrivateKey()
	if err != nil {
		t.Fatal(err)
		return
	}
	peer2, _, _, err := manager.AddPeer(context.Background(), setupKey.Key, "", &nbpeer.Peer{
		Key:  peerKey2.PublicKey().String(),
		Meta: nbpeer.PeerSystemMeta{Hostname: "test-peer-2"},
	})
	if err != nil {
		t.Errorf("expecting peer to be added, got failure %v", err)
		return
	}

	policies, err := manager.ListPolicies(context.Background(), account.Id, userID)
	if err != nil {
		t.Errorf("expecting to get a list of rules, got failure %v", err)
		return
	}

	err = manager.DeletePolicy(context.Background(), account.Id, policies[0].ID, userID)
	if err != nil {
		t.Errorf("expecting to delete 1 group, got failure %v", err)
		return
	}
	var (
		group1 nbgroup.Group
		group2 nbgroup.Group
		policy Policy
	)

	group1.ID = xid.New().String()
	group2.ID = xid.New().String()
	group1.Name = "src"
	group2.Name = "dst"
	policy.ID = xid.New().String()
	group1.Peers = append(group1.Peers, peer1.ID)
	group2.Peers = append(group2.Peers, peer2.ID)

	err = manager.SaveGroup(context.Background(), account.Id, userID, &group1)
	if err != nil {
		t.Errorf("expecting group1 to be added, got failure %v", err)
		return
	}
	err = manager.SaveGroup(context.Background(), account.Id, userID, &group2)
	if err != nil {
		t.Errorf("expecting group2 to be added, got failure %v", err)
		return
	}

	policy.Name = "test"
	policy.Enabled = true
	policy.Rules = []*PolicyRule{
		{
			Enabled:       true,
			Sources:       []string{group1.ID},
			Destinations:  []string{group2.ID},
			Bidirectional: true,
			Action:        PolicyTrafficActionAccept,
		},
	}
	err = manager.SavePolicy(context.Background(), account.Id, userID, &policy)
	if err != nil {
		t.Errorf("expecting rule to be added, got failure %v", err)
		return
	}

	networkMap1, err := manager.GetNetworkMap(context.Background(), peer1.ID)
	if err != nil {
		t.Fatal(err)
		return
	}

	if len(networkMap1.Peers) != 1 {
		t.Errorf(
			"expecting Account NetworkMap to have 1 peers, got %v: %v",
			len(networkMap1.Peers),
			networkMap1.Peers,
		)
		return
	}

	if networkMap1.Peers[0].Key != peerKey2.PublicKey().String() {
		t.Errorf(
			"expecting Account NetworkMap to have peer with a key %s, got %s",
			peerKey2.PublicKey().String(),
			networkMap1.Peers[0].Key,
		)
	}

	networkMap2, err := manager.GetNetworkMap(context.Background(), peer2.ID)
	if err != nil {
		t.Fatal(err)
		return
	}

	if len(networkMap2.Peers) != 1 {
		t.Errorf("expecting Account NetworkMap to have 1 peers, got %v", len(networkMap2.Peers))
	}

	if len(networkMap2.Peers) > 0 && networkMap2.Peers[0].Key != peerKey1.PublicKey().String() {
		t.Errorf(
			"expecting Account NetworkMap to have peer with a key %s, got %s",
			peerKey1.PublicKey().String(),
			networkMap2.Peers[0].Key,
		)
	}

	policy.Enabled = false
	err = manager.SavePolicy(context.Background(), account.Id, userID, &policy)
	if err != nil {
		t.Errorf("expecting rule to be added, got failure %v", err)
		return
	}

	networkMap1, err = manager.GetNetworkMap(context.Background(), peer1.ID)
	if err != nil {
		t.Fatal(err)
		return
	}

	if len(networkMap1.Peers) != 0 {
		t.Errorf(
			"expecting Account NetworkMap to have 0 peers, got %v: %v",
			len(networkMap1.Peers),
			networkMap1.Peers,
		)
		return
	}

	networkMap2, err = manager.GetNetworkMap(context.Background(), peer2.ID)
	if err != nil {
		t.Fatal(err)
		return
	}

	if len(networkMap2.Peers) != 0 {
		t.Errorf("expecting Account NetworkMap to have 0 peers, got %v", len(networkMap2.Peers))
	}
}

func TestAccountManager_GetPeerNetwork(t *testing.T) {
	manager, err := createManager(t)
	if err != nil {
		t.Fatal(err)
		return
	}

	expectedId := "test_account"
	userId := "account_creator"
	account, err := createAccount(manager, expectedId, userId, "")
	if err != nil {
		t.Fatal(err)
	}

	setupKey, err := manager.CreateSetupKey(context.Background(), account.Id, "test-key", SetupKeyReusable, time.Hour, nil, 999, userId, false)
	if err != nil {
		t.Fatal("error creating setup key")
		return
	}

	peerKey1, err := wgtypes.GeneratePrivateKey()
	if err != nil {
		t.Fatal(err)
		return
	}

	peer1, _, _, err := manager.AddPeer(context.Background(), setupKey.Key, "", &nbpeer.Peer{
		Key:  peerKey1.PublicKey().String(),
		Meta: nbpeer.PeerSystemMeta{Hostname: "test-peer-1"},
	})
	if err != nil {
		t.Errorf("expecting peer to be added, got failure %v", err)
		return
	}

	peerKey2, err := wgtypes.GeneratePrivateKey()
	if err != nil {
		t.Fatal(err)
		return
	}
	_, _, _, err = manager.AddPeer(context.Background(), setupKey.Key, "", &nbpeer.Peer{
		Key:  peerKey2.PublicKey().String(),
		Meta: nbpeer.PeerSystemMeta{Hostname: "test-peer-2"},
	})

	if err != nil {
		t.Errorf("expecting peer to be added, got failure %v", err)
		return
	}

	network, err := manager.GetPeerNetwork(context.Background(), peer1.ID)
	if err != nil {
		t.Fatal(err)
		return
	}

	if account.Network.Identifier != network.Identifier {
		t.Errorf("expecting Account Networks ID to be equal, got %s expected %s", network.Identifier, account.Network.Identifier)
	}
}

func TestDefaultAccountManager_GetPeer(t *testing.T) {
	manager, err := createManager(t)
	if err != nil {
		t.Fatal(err)
		return
	}

	// account with an admin and a regular user
	accountID := "test_account"
	adminUser := "account_creator"
	someUser := "some_user"
	account := newAccountWithId(context.Background(), accountID, adminUser, "")
	account.Users[someUser] = &User{
		Id:   someUser,
		Role: UserRoleUser,
	}
	account.Settings.RegularUsersViewBlocked = false

	err = manager.Store.SaveAccount(context.Background(), account)
	if err != nil {
		t.Fatal(err)
		return
	}

	// two peers one added by a regular user and one with a setup key
	setupKey, err := manager.CreateSetupKey(context.Background(), account.Id, "test-key", SetupKeyReusable, time.Hour, nil, 999, adminUser, false)
	if err != nil {
		t.Fatal("error creating setup key")
		return
	}

	peerKey1, err := wgtypes.GeneratePrivateKey()
	if err != nil {
		t.Fatal(err)
		return
	}

	peer1, _, _, err := manager.AddPeer(context.Background(), "", someUser, &nbpeer.Peer{
		Key:  peerKey1.PublicKey().String(),
		Meta: nbpeer.PeerSystemMeta{Hostname: "test-peer-2"},
	})
	if err != nil {
		t.Errorf("expecting peer to be added, got failure %v", err)
		return
	}

	peerKey2, err := wgtypes.GeneratePrivateKey()
	if err != nil {
		t.Fatal(err)
		return
	}

	// the second peer added with a setup key
	peer2, _, _, err := manager.AddPeer(context.Background(), setupKey.Key, "", &nbpeer.Peer{
		Key:  peerKey2.PublicKey().String(),
		Meta: nbpeer.PeerSystemMeta{Hostname: "test-peer-2"},
	})
	if err != nil {
		t.Fatal(err)
		return
	}

	// the user can see its own peer
	peer, err := manager.GetPeer(context.Background(), accountID, peer1.ID, someUser)
	if err != nil {
		t.Fatal(err)
		return
	}
	assert.NotNil(t, peer)

	// the user can see peer2 because peer1 of the user has access to peer2 due to the All group and the default rule 0 all-to-all access
	peer, err = manager.GetPeer(context.Background(), accountID, peer2.ID, someUser)
	if err != nil {
		t.Fatal(err)
		return
	}
	assert.NotNil(t, peer)

	// delete the all-to-all policy so that user's peer1 has no access to peer2
	for _, policy := range account.Policies {
		err = manager.DeletePolicy(context.Background(), accountID, policy.ID, adminUser)
		if err != nil {
			t.Fatal(err)
			return
		}
	}

	// at this point the user can't see the details of peer2
	peer, err = manager.GetPeer(context.Background(), accountID, peer2.ID, someUser) //nolint
	assert.Error(t, err)

	// admin users can always access all the peers
	peer, err = manager.GetPeer(context.Background(), accountID, peer1.ID, adminUser)
	if err != nil {
		t.Fatal(err)
		return
	}
	assert.NotNil(t, peer)

	peer, err = manager.GetPeer(context.Background(), accountID, peer2.ID, adminUser)
	if err != nil {
		t.Fatal(err)
		return
	}
	assert.NotNil(t, peer)
}

func TestDefaultAccountManager_GetPeers(t *testing.T) {
	testCases := []struct {
		name                string
		role                UserRole
		limitedViewSettings bool
		isServiceUser       bool
		expectedPeerCount   int
	}{
		{
			name:                "Regular user, no limited view settings, not a service user",
			role:                UserRoleUser,
			limitedViewSettings: false,
			isServiceUser:       false,
			expectedPeerCount:   1,
		},
		{
			name:                "Service user, no limited view settings",
			role:                UserRoleUser,
			limitedViewSettings: false,
			isServiceUser:       true,
			expectedPeerCount:   2,
		},
		{
			name:                "Regular user, limited view settings",
			role:                UserRoleUser,
			limitedViewSettings: true,
			isServiceUser:       false,
			expectedPeerCount:   0,
		},
		{
			name:                "Service user, limited view settings",
			role:                UserRoleUser,
			limitedViewSettings: true,
			isServiceUser:       true,
			expectedPeerCount:   2,
		},
		{
			name:                "Admin, no limited view settings, not a service user",
			role:                UserRoleAdmin,
			limitedViewSettings: false,
			isServiceUser:       false,
			expectedPeerCount:   2,
		},
		{
			name:                "Admin service user, no limited view settings",
			role:                UserRoleAdmin,
			limitedViewSettings: false,
			isServiceUser:       true,
			expectedPeerCount:   2,
		},
		{
			name:                "Admin, limited view settings",
			role:                UserRoleAdmin,
			limitedViewSettings: true,
			isServiceUser:       false,
			expectedPeerCount:   2,
		},
		{
			name:                "Admin Service user, limited view settings",
			role:                UserRoleAdmin,
			limitedViewSettings: true,
			isServiceUser:       true,
			expectedPeerCount:   2,
		},
		{
			name:                "Owner, no limited view settings",
			role:                UserRoleOwner,
			limitedViewSettings: true,
			isServiceUser:       false,
			expectedPeerCount:   2,
		},
		{
			name:                "Owner, limited view settings",
			role:                UserRoleOwner,
			limitedViewSettings: true,
			isServiceUser:       false,
			expectedPeerCount:   2,
		},
	}
	for _, testCase := range testCases {
		t.Run(testCase.name, func(t *testing.T) {
			manager, err := createManager(t)
			if err != nil {
				t.Fatal(err)
				return
			}

			// account with an admin and a regular user
			accountID := "test_account"
			adminUser := "account_creator"
			someUser := "some_user"
			account := newAccountWithId(context.Background(), accountID, adminUser, "")
			account.Users[someUser] = &User{
				Id:            someUser,
				Role:          testCase.role,
				IsServiceUser: testCase.isServiceUser,
			}
			account.Policies = []*Policy{}
			account.Settings.RegularUsersViewBlocked = testCase.limitedViewSettings

			err = manager.Store.SaveAccount(context.Background(), account)
			if err != nil {
				t.Fatal(err)
				return
			}

			peerKey1, err := wgtypes.GeneratePrivateKey()
			if err != nil {
				t.Fatal(err)
				return
			}

			peerKey2, err := wgtypes.GeneratePrivateKey()
			if err != nil {
				t.Fatal(err)
				return
			}

			_, _, _, err = manager.AddPeer(context.Background(), "", someUser, &nbpeer.Peer{
				Key:  peerKey1.PublicKey().String(),
				Meta: nbpeer.PeerSystemMeta{Hostname: "test-peer-1"},
			})
			if err != nil {
				t.Errorf("expecting peer to be added, got failure %v", err)
				return
			}

			_, _, _, err = manager.AddPeer(context.Background(), "", adminUser, &nbpeer.Peer{
				Key:  peerKey2.PublicKey().String(),
				Meta: nbpeer.PeerSystemMeta{Hostname: "test-peer-2"},
			})
			if err != nil {
				t.Errorf("expecting peer to be added, got failure %v", err)
				return
			}

			peers, err := manager.GetPeers(context.Background(), accountID, someUser)
			if err != nil {
				t.Fatal(err)
				return
			}
			assert.NotNil(t, peers)

			assert.Len(t, peers, testCase.expectedPeerCount)

		})
	}

}

<<<<<<< HEAD
func TestPeerAccountPeerUpdate(t *testing.T) {
	manager, account, peer1, peer2, peer3 := setupNetworkMapTest(t)

	err := manager.DeletePolicy(context.Background(), account.Id, account.Policies[0].ID, userID)
	require.NoError(t, err)

	err = manager.SaveGroup(context.Background(), account.Id, userID, &nbgroup.Group{
		ID:    "group-id",
		Name:  "GroupA",
		Peers: []string{peer1.ID, peer2.ID, peer3.ID},
	})
	require.NoError(t, err)

	updMsg := manager.peersUpdateManager.CreateChannel(context.Background(), peer1.ID)
	t.Cleanup(func() {
		manager.peersUpdateManager.CloseChannel(context.Background(), peer1.ID)
	})

	// create a user with auto groups
	_, err = manager.SaveOrAddUser(context.Background(), account.Id, userID, &User{
		Id:         "regularUser1",
		AccountID:  account.Id,
		Role:       UserRoleAdmin,
		Issued:     UserIssuedAPI,
		AutoGroups: []string{"group-id"},
	}, true)
	require.NoError(t, err)

	var peer4 *nbpeer.Peer

	// Updating not expired peer and peer expiration is enabled should not update account peers and not send peer update
	t.Run("updating not expired peer and peer expiration is enabled", func(t *testing.T) {
		done := make(chan struct{})
		go func() {
			peerShouldNotReceiveUpdate(t, updMsg)
			close(done)
		}()

		_, err := manager.UpdatePeer(context.Background(), account.Id, userID, peer2)
		require.NoError(t, err)

		select {
		case <-done:
		case <-time.After(200 * time.Millisecond):
			t.Error("timeout waiting for peerShouldNotReceiveUpdate")
		}
	})

	// Adding peer with an unused group in active dns, route, acl should not update account peers and not send peer update
	t.Run("adding peer with unused group", func(t *testing.T) {
		done := make(chan struct{})
		go func() {
			peerShouldNotReceiveUpdate(t, updMsg)
			close(done)
		}()

		key, err := wgtypes.GeneratePrivateKey()
		require.NoError(t, err)

		expectedPeerKey := key.PublicKey().String()
		peer4, _, _, err = manager.AddPeer(context.Background(), "", "regularUser1", &nbpeer.Peer{
			Key:  expectedPeerKey,
			Meta: nbpeer.PeerSystemMeta{Hostname: expectedPeerKey},
		})
		require.NoError(t, err)

		select {
		case <-done:
		case <-time.After(200 * time.Millisecond):
			t.Error("timeout waiting for peerShouldNotReceiveUpdate")
		}
	})

	// Deleting peer with an unused group in active dns, route, acl should not update account peers and not send peer update
	t.Run("deleting peer with unused group", func(t *testing.T) {
		done := make(chan struct{})
		go func() {
			peerShouldNotReceiveUpdate(t, updMsg)
			close(done)
		}()

		err = manager.DeletePeer(context.Background(), account.Id, peer4.ID, userID)
		require.NoError(t, err)

		select {
		case <-done:
		case <-time.After(200 * time.Millisecond):
			t.Error("timeout waiting for peerShouldNotReceiveUpdate")
		}
	})

	// use the group-id in policy
	err = manager.SavePolicy(context.Background(), account.Id, userID, &Policy{
		ID:      "policy",
		Enabled: true,
		Rules: []*PolicyRule{
			{
				Enabled:       true,
				Sources:       []string{"group-id"},
				Destinations:  []string{"group-id"},
				Bidirectional: true,
				Action:        PolicyTrafficActionAccept,
			},
		},
	})
	require.NoError(t, err)

	// Adding peer with a used group in active dns, route or policy should update account peers and send peer update
	t.Run("adding peer with used group", func(t *testing.T) {
		done := make(chan struct{})
		go func() {
			peerShouldReceiveUpdate(t, updMsg)
			close(done)
		}()

		key, err := wgtypes.GeneratePrivateKey()
		require.NoError(t, err)

		expectedPeerKey := key.PublicKey().String()
		peer4, _, _, err = manager.AddPeer(context.Background(), "", "regularUser1", &nbpeer.Peer{
			Key:                    expectedPeerKey,
			LoginExpirationEnabled: true,
			Meta:                   nbpeer.PeerSystemMeta{Hostname: expectedPeerKey},
		})
		require.NoError(t, err)

		select {
		case <-done:
		case <-time.After(200 * time.Millisecond):
			t.Error("timeout waiting for peerShouldReceiveUpdate")
		}
	})

	//Deleting peer with a used group in active dns, route or acl should update account peers and send peer update
	t.Run("deleting peer with used group", func(t *testing.T) {
		done := make(chan struct{})
		go func() {
			peerShouldReceiveUpdate(t, updMsg)
			close(done)
		}()

		err = manager.DeletePeer(context.Background(), account.Id, peer4.ID, userID)
		require.NoError(t, err)

		select {
		case <-done:
		case <-time.After(200 * time.Millisecond):
			t.Error("timeout waiting for peerShouldReceiveUpdate")
		}
	})

=======
func setupTestAccountManager(b *testing.B, peers int, groups int) (*DefaultAccountManager, string, string, error) {
	b.Helper()

	manager, err := createManager(b)
	if err != nil {
		return nil, "", "", err
	}

	accountID := "test_account"
	adminUser := "account_creator"
	regularUser := "regular_user"

	account := newAccountWithId(context.Background(), accountID, adminUser, "")
	account.Users[regularUser] = &User{
		Id:   regularUser,
		Role: UserRoleUser,
	}

	// Create peers
	for i := 0; i < peers; i++ {
		peerKey, _ := wgtypes.GeneratePrivateKey()
		peer := &nbpeer.Peer{
			ID:       fmt.Sprintf("peer-%d", i),
			DNSLabel: fmt.Sprintf("peer-%d", i),
			Key:      peerKey.PublicKey().String(),
			IP:       net.ParseIP(fmt.Sprintf("100.64.%d.%d", i/256, i%256)),
			Status:   &nbpeer.PeerStatus{},
			UserID:   regularUser,
		}
		account.Peers[peer.ID] = peer
	}

	// Create groups and policies
	account.Policies = make([]*Policy, 0, groups)
	for i := 0; i < groups; i++ {
		groupID := fmt.Sprintf("group-%d", i)
		group := &nbgroup.Group{
			ID:   groupID,
			Name: fmt.Sprintf("Group %d", i),
		}
		for j := 0; j < peers/groups; j++ {
			peerIndex := i*(peers/groups) + j
			group.Peers = append(group.Peers, fmt.Sprintf("peer-%d", peerIndex))
		}
		account.Groups[groupID] = group

		// Create a policy for this group
		policy := &Policy{
			ID:      fmt.Sprintf("policy-%d", i),
			Name:    fmt.Sprintf("Policy for Group %d", i),
			Enabled: true,
			Rules: []*PolicyRule{
				{
					ID:            fmt.Sprintf("rule-%d", i),
					Name:          fmt.Sprintf("Rule for Group %d", i),
					Enabled:       true,
					Sources:       []string{groupID},
					Destinations:  []string{groupID},
					Bidirectional: true,
					Protocol:      PolicyRuleProtocolALL,
					Action:        PolicyTrafficActionAccept,
				},
			},
		}
		account.Policies = append(account.Policies, policy)
	}

	account.PostureChecks = []*posture.Checks{
		{
			ID:   "PostureChecksAll",
			Name: "All",
			Checks: posture.ChecksDefinition{
				NBVersionCheck: &posture.NBVersionCheck{
					MinVersion: "0.0.1",
				},
			},
		},
	}

	err = manager.Store.SaveAccount(context.Background(), account)
	if err != nil {
		return nil, "", "", err
	}

	return manager, accountID, regularUser, nil
}

func BenchmarkGetPeers(b *testing.B) {
	benchCases := []struct {
		name   string
		peers  int
		groups int
	}{
		{"Small", 50, 5},
		{"Medium", 500, 10},
		{"Large", 5000, 20},
		{"Small single", 50, 1},
		{"Medium single", 500, 1},
		{"Large 5", 5000, 5},
	}

	log.SetOutput(io.Discard)
	defer log.SetOutput(os.Stderr)
	for _, bc := range benchCases {
		b.Run(bc.name, func(b *testing.B) {
			manager, accountID, userID, err := setupTestAccountManager(b, bc.peers, bc.groups)
			if err != nil {
				b.Fatalf("Failed to setup test account manager: %v", err)
			}

			b.ResetTimer()
			for i := 0; i < b.N; i++ {
				_, err := manager.GetPeers(context.Background(), accountID, userID)
				if err != nil {
					b.Fatalf("GetPeers failed: %v", err)
				}
			}
		})
	}
}

func BenchmarkUpdateAccountPeers(b *testing.B) {
	benchCases := []struct {
		name   string
		peers  int
		groups int
	}{
		{"Small", 50, 5},
		{"Medium", 500, 10},
		{"Large", 5000, 20},
		{"Small single", 50, 1},
		{"Medium single", 500, 1},
		{"Large 5", 5000, 5},
	}

	log.SetOutput(io.Discard)
	defer log.SetOutput(os.Stderr)

	for _, bc := range benchCases {
		b.Run(bc.name, func(b *testing.B) {
			manager, accountID, _, err := setupTestAccountManager(b, bc.peers, bc.groups)
			if err != nil {
				b.Fatalf("Failed to setup test account manager: %v", err)
			}

			ctx := context.Background()

			account, err := manager.Store.GetAccount(ctx, accountID)
			if err != nil {
				b.Fatalf("Failed to get account: %v", err)
			}

			peerChannels := make(map[string]chan *UpdateMessage)

			for peerID := range account.Peers {
				peerChannels[peerID] = make(chan *UpdateMessage, channelBufferSize)
			}

			manager.peersUpdateManager.peerChannels = peerChannels

			b.ResetTimer()
			start := time.Now()

			for i := 0; i < b.N; i++ {
				manager.updateAccountPeers(ctx, account)
			}

			duration := time.Since(start)
			b.ReportMetric(float64(duration.Nanoseconds())/float64(b.N)/1e6, "ms/op")
			b.ReportMetric(0, "ns/op")
		})
	}
}

func TestToSyncResponse(t *testing.T) {
	_, ipnet, err := net.ParseCIDR("192.168.1.0/24")
	if err != nil {
		t.Fatal(err)
	}
	domainList, err := domain.FromStringList([]string{"example.com"})
	if err != nil {
		t.Fatal(err)
	}

	config := &Config{
		Signal: &Host{
			Proto:    "https",
			URI:      "signal.uri",
			Username: "",
			Password: "",
		},
		Stuns: []*Host{{URI: "stun.uri", Proto: UDP}},
		TURNConfig: &TURNConfig{
			Turns: []*Host{{URI: "turn.uri", Proto: UDP, Username: "turn-user", Password: "turn-pass"}},
		},
	}
	peer := &nbpeer.Peer{
		IP:         net.ParseIP("192.168.1.1"),
		SSHEnabled: true,
		Key:        "peer-key",
		DNSLabel:   "peer1",
		SSHKey:     "peer1-ssh-key",
	}
	turnCredentials := &TURNCredentials{
		Username: "turn-user",
		Password: "turn-pass",
	}
	networkMap := &NetworkMap{
		Network:      &Network{Net: *ipnet, Serial: 1000},
		Peers:        []*nbpeer.Peer{{IP: net.ParseIP("192.168.1.2"), Key: "peer2-key", DNSLabel: "peer2", SSHEnabled: true, SSHKey: "peer2-ssh-key"}},
		OfflinePeers: []*nbpeer.Peer{{IP: net.ParseIP("192.168.1.3"), Key: "peer3-key", DNSLabel: "peer3", SSHEnabled: true, SSHKey: "peer3-ssh-key"}},
		Routes: []*nbroute.Route{
			{
				ID:          "route1",
				Network:     netip.MustParsePrefix("10.0.0.0/24"),
				Domains:     domainList,
				KeepRoute:   true,
				NetID:       "route1",
				Peer:        "peer1",
				NetworkType: 1,
				Masquerade:  true,
				Metric:      9999,
				Enabled:     true,
			},
		},
		DNSConfig: nbdns.Config{
			ServiceEnable: true,
			NameServerGroups: []*nbdns.NameServerGroup{
				{
					NameServers: []nbdns.NameServer{{
						IP:     netip.MustParseAddr("8.8.8.8"),
						NSType: nbdns.UDPNameServerType,
						Port:   nbdns.DefaultDNSPort,
					}},
					Primary:              true,
					Domains:              []string{"example.com"},
					Enabled:              true,
					SearchDomainsEnabled: true,
				},
				{
					ID: "ns1",
					NameServers: []nbdns.NameServer{{
						IP:     netip.MustParseAddr("1.1.1.1"),
						NSType: nbdns.UDPNameServerType,
						Port:   nbdns.DefaultDNSPort,
					}},
					Groups:               []string{"group1"},
					Primary:              true,
					Domains:              []string{"example.com"},
					Enabled:              true,
					SearchDomainsEnabled: true,
				},
			},
			CustomZones: []nbdns.CustomZone{{Domain: "example.com", Records: []nbdns.SimpleRecord{{Name: "example.com", Type: 1, Class: "IN", TTL: 60, RData: "100.64.0.1"}}}},
		},
		FirewallRules: []*FirewallRule{
			{PeerIP: "192.168.1.2", Direction: firewallRuleDirectionIN, Action: string(PolicyTrafficActionAccept), Protocol: string(PolicyRuleProtocolTCP), Port: "80"},
		},
	}
	dnsName := "example.com"
	checks := []*posture.Checks{
		{
			Checks: posture.ChecksDefinition{
				ProcessCheck: &posture.ProcessCheck{
					Processes: []posture.Process{{LinuxPath: "/usr/bin/netbird"}},
				},
			},
		},
	}
	dnsCache := &DNSConfigCache{}

	response := toSyncResponse(context.Background(), config, peer, turnCredentials, networkMap, dnsName, checks, dnsCache)

	assert.NotNil(t, response)
	// assert peer config
	assert.Equal(t, "192.168.1.1/24", response.PeerConfig.Address)
	assert.Equal(t, "peer1.example.com", response.PeerConfig.Fqdn)
	assert.Equal(t, true, response.PeerConfig.SshConfig.SshEnabled)
	// assert wiretrustee config
	assert.Equal(t, "signal.uri", response.WiretrusteeConfig.Signal.Uri)
	assert.Equal(t, proto.HostConfig_HTTPS, response.WiretrusteeConfig.Signal.GetProtocol())
	assert.Equal(t, "stun.uri", response.WiretrusteeConfig.Stuns[0].Uri)
	assert.Equal(t, "turn.uri", response.WiretrusteeConfig.Turns[0].HostConfig.GetUri())
	assert.Equal(t, "turn-user", response.WiretrusteeConfig.Turns[0].User)
	assert.Equal(t, "turn-pass", response.WiretrusteeConfig.Turns[0].Password)
	// assert RemotePeers
	assert.Equal(t, 1, len(response.RemotePeers))
	assert.Equal(t, "192.168.1.2/32", response.RemotePeers[0].AllowedIps[0])
	assert.Equal(t, "peer2-key", response.RemotePeers[0].WgPubKey)
	assert.Equal(t, "peer2.example.com", response.RemotePeers[0].GetFqdn())
	assert.Equal(t, false, response.RemotePeers[0].GetSshConfig().GetSshEnabled())
	assert.Equal(t, []byte("peer2-ssh-key"), response.RemotePeers[0].GetSshConfig().GetSshPubKey())
	// assert network map
	assert.Equal(t, uint64(1000), response.NetworkMap.Serial)
	assert.Equal(t, "192.168.1.1/24", response.NetworkMap.PeerConfig.Address)
	assert.Equal(t, "peer1.example.com", response.NetworkMap.PeerConfig.Fqdn)
	assert.Equal(t, true, response.NetworkMap.PeerConfig.SshConfig.SshEnabled)
	// assert network map RemotePeers
	assert.Equal(t, 1, len(response.NetworkMap.RemotePeers))
	assert.Equal(t, "192.168.1.2/32", response.NetworkMap.RemotePeers[0].AllowedIps[0])
	assert.Equal(t, "peer2-key", response.NetworkMap.RemotePeers[0].WgPubKey)
	assert.Equal(t, "peer2.example.com", response.NetworkMap.RemotePeers[0].GetFqdn())
	assert.Equal(t, []byte("peer2-ssh-key"), response.NetworkMap.RemotePeers[0].GetSshConfig().GetSshPubKey())
	// assert network map OfflinePeers
	assert.Equal(t, 1, len(response.NetworkMap.OfflinePeers))
	assert.Equal(t, "192.168.1.3/32", response.NetworkMap.OfflinePeers[0].AllowedIps[0])
	assert.Equal(t, "peer3-key", response.NetworkMap.OfflinePeers[0].WgPubKey)
	assert.Equal(t, "peer3.example.com", response.NetworkMap.OfflinePeers[0].GetFqdn())
	assert.Equal(t, []byte("peer3-ssh-key"), response.NetworkMap.OfflinePeers[0].GetSshConfig().GetSshPubKey())
	// assert network map Routes
	assert.Equal(t, 1, len(response.NetworkMap.Routes))
	assert.Equal(t, "10.0.0.0/24", response.NetworkMap.Routes[0].Network)
	assert.Equal(t, "route1", response.NetworkMap.Routes[0].ID)
	assert.Equal(t, "peer1", response.NetworkMap.Routes[0].Peer)
	assert.Equal(t, "example.com", response.NetworkMap.Routes[0].Domains[0])
	assert.Equal(t, true, response.NetworkMap.Routes[0].KeepRoute)
	assert.Equal(t, true, response.NetworkMap.Routes[0].Masquerade)
	assert.Equal(t, int64(9999), response.NetworkMap.Routes[0].Metric)
	assert.Equal(t, int64(1), response.NetworkMap.Routes[0].NetworkType)
	assert.Equal(t, "route1", response.NetworkMap.Routes[0].NetID)
	// assert network map DNSConfig
	assert.Equal(t, true, response.NetworkMap.DNSConfig.ServiceEnable)
	assert.Equal(t, 1, len(response.NetworkMap.DNSConfig.CustomZones))
	assert.Equal(t, 2, len(response.NetworkMap.DNSConfig.NameServerGroups))
	// assert network map DNSConfig.CustomZones
	assert.Equal(t, "example.com", response.NetworkMap.DNSConfig.CustomZones[0].Domain)
	assert.Equal(t, 1, len(response.NetworkMap.DNSConfig.CustomZones[0].Records))
	assert.Equal(t, "example.com", response.NetworkMap.DNSConfig.CustomZones[0].Records[0].Name)
	assert.Equal(t, int64(1), response.NetworkMap.DNSConfig.CustomZones[0].Records[0].Type)
	assert.Equal(t, "IN", response.NetworkMap.DNSConfig.CustomZones[0].Records[0].Class)
	assert.Equal(t, int64(60), response.NetworkMap.DNSConfig.CustomZones[0].Records[0].TTL)
	assert.Equal(t, "100.64.0.1", response.NetworkMap.DNSConfig.CustomZones[0].Records[0].RData)
	// assert network map DNSConfig.NameServerGroups
	assert.Equal(t, true, response.NetworkMap.DNSConfig.NameServerGroups[0].Primary)
	assert.Equal(t, true, response.NetworkMap.DNSConfig.NameServerGroups[0].SearchDomainsEnabled)
	assert.Equal(t, "example.com", response.NetworkMap.DNSConfig.NameServerGroups[0].Domains[0])
	assert.Equal(t, "8.8.8.8", response.NetworkMap.DNSConfig.NameServerGroups[0].NameServers[0].GetIP())
	assert.Equal(t, int64(1), response.NetworkMap.DNSConfig.NameServerGroups[0].NameServers[0].GetNSType())
	assert.Equal(t, int64(53), response.NetworkMap.DNSConfig.NameServerGroups[0].NameServers[0].GetPort())
	// assert network map Firewall
	assert.Equal(t, 1, len(response.NetworkMap.FirewallRules))
	assert.Equal(t, "192.168.1.2", response.NetworkMap.FirewallRules[0].PeerIP)
	assert.Equal(t, proto.FirewallRule_IN, response.NetworkMap.FirewallRules[0].Direction)
	assert.Equal(t, proto.FirewallRule_ACCEPT, response.NetworkMap.FirewallRules[0].Action)
	assert.Equal(t, proto.FirewallRule_TCP, response.NetworkMap.FirewallRules[0].Protocol)
	assert.Equal(t, "80", response.NetworkMap.FirewallRules[0].Port)
	// assert posture checks
	assert.Equal(t, 1, len(response.Checks))
	assert.Equal(t, "/usr/bin/netbird", response.Checks[0].Files[0])
>>>>>>> 34114d4a
}<|MERGE_RESOLUTION|>--- conflicted
+++ resolved
@@ -13,7 +13,6 @@
 	"github.com/rs/xid"
 	log "github.com/sirupsen/logrus"
 	"github.com/stretchr/testify/assert"
-	"github.com/stretchr/testify/require"
 	"golang.zx2c4.com/wireguard/wgctrl/wgtypes"
 
 	nbdns "github.com/netbirdio/netbird/dns"
@@ -646,159 +645,6 @@
 
 }
 
-<<<<<<< HEAD
-func TestPeerAccountPeerUpdate(t *testing.T) {
-	manager, account, peer1, peer2, peer3 := setupNetworkMapTest(t)
-
-	err := manager.DeletePolicy(context.Background(), account.Id, account.Policies[0].ID, userID)
-	require.NoError(t, err)
-
-	err = manager.SaveGroup(context.Background(), account.Id, userID, &nbgroup.Group{
-		ID:    "group-id",
-		Name:  "GroupA",
-		Peers: []string{peer1.ID, peer2.ID, peer3.ID},
-	})
-	require.NoError(t, err)
-
-	updMsg := manager.peersUpdateManager.CreateChannel(context.Background(), peer1.ID)
-	t.Cleanup(func() {
-		manager.peersUpdateManager.CloseChannel(context.Background(), peer1.ID)
-	})
-
-	// create a user with auto groups
-	_, err = manager.SaveOrAddUser(context.Background(), account.Id, userID, &User{
-		Id:         "regularUser1",
-		AccountID:  account.Id,
-		Role:       UserRoleAdmin,
-		Issued:     UserIssuedAPI,
-		AutoGroups: []string{"group-id"},
-	}, true)
-	require.NoError(t, err)
-
-	var peer4 *nbpeer.Peer
-
-	// Updating not expired peer and peer expiration is enabled should not update account peers and not send peer update
-	t.Run("updating not expired peer and peer expiration is enabled", func(t *testing.T) {
-		done := make(chan struct{})
-		go func() {
-			peerShouldNotReceiveUpdate(t, updMsg)
-			close(done)
-		}()
-
-		_, err := manager.UpdatePeer(context.Background(), account.Id, userID, peer2)
-		require.NoError(t, err)
-
-		select {
-		case <-done:
-		case <-time.After(200 * time.Millisecond):
-			t.Error("timeout waiting for peerShouldNotReceiveUpdate")
-		}
-	})
-
-	// Adding peer with an unused group in active dns, route, acl should not update account peers and not send peer update
-	t.Run("adding peer with unused group", func(t *testing.T) {
-		done := make(chan struct{})
-		go func() {
-			peerShouldNotReceiveUpdate(t, updMsg)
-			close(done)
-		}()
-
-		key, err := wgtypes.GeneratePrivateKey()
-		require.NoError(t, err)
-
-		expectedPeerKey := key.PublicKey().String()
-		peer4, _, _, err = manager.AddPeer(context.Background(), "", "regularUser1", &nbpeer.Peer{
-			Key:  expectedPeerKey,
-			Meta: nbpeer.PeerSystemMeta{Hostname: expectedPeerKey},
-		})
-		require.NoError(t, err)
-
-		select {
-		case <-done:
-		case <-time.After(200 * time.Millisecond):
-			t.Error("timeout waiting for peerShouldNotReceiveUpdate")
-		}
-	})
-
-	// Deleting peer with an unused group in active dns, route, acl should not update account peers and not send peer update
-	t.Run("deleting peer with unused group", func(t *testing.T) {
-		done := make(chan struct{})
-		go func() {
-			peerShouldNotReceiveUpdate(t, updMsg)
-			close(done)
-		}()
-
-		err = manager.DeletePeer(context.Background(), account.Id, peer4.ID, userID)
-		require.NoError(t, err)
-
-		select {
-		case <-done:
-		case <-time.After(200 * time.Millisecond):
-			t.Error("timeout waiting for peerShouldNotReceiveUpdate")
-		}
-	})
-
-	// use the group-id in policy
-	err = manager.SavePolicy(context.Background(), account.Id, userID, &Policy{
-		ID:      "policy",
-		Enabled: true,
-		Rules: []*PolicyRule{
-			{
-				Enabled:       true,
-				Sources:       []string{"group-id"},
-				Destinations:  []string{"group-id"},
-				Bidirectional: true,
-				Action:        PolicyTrafficActionAccept,
-			},
-		},
-	})
-	require.NoError(t, err)
-
-	// Adding peer with a used group in active dns, route or policy should update account peers and send peer update
-	t.Run("adding peer with used group", func(t *testing.T) {
-		done := make(chan struct{})
-		go func() {
-			peerShouldReceiveUpdate(t, updMsg)
-			close(done)
-		}()
-
-		key, err := wgtypes.GeneratePrivateKey()
-		require.NoError(t, err)
-
-		expectedPeerKey := key.PublicKey().String()
-		peer4, _, _, err = manager.AddPeer(context.Background(), "", "regularUser1", &nbpeer.Peer{
-			Key:                    expectedPeerKey,
-			LoginExpirationEnabled: true,
-			Meta:                   nbpeer.PeerSystemMeta{Hostname: expectedPeerKey},
-		})
-		require.NoError(t, err)
-
-		select {
-		case <-done:
-		case <-time.After(200 * time.Millisecond):
-			t.Error("timeout waiting for peerShouldReceiveUpdate")
-		}
-	})
-
-	//Deleting peer with a used group in active dns, route or acl should update account peers and send peer update
-	t.Run("deleting peer with used group", func(t *testing.T) {
-		done := make(chan struct{})
-		go func() {
-			peerShouldReceiveUpdate(t, updMsg)
-			close(done)
-		}()
-
-		err = manager.DeletePeer(context.Background(), account.Id, peer4.ID, userID)
-		require.NoError(t, err)
-
-		select {
-		case <-done:
-		case <-time.After(200 * time.Millisecond):
-			t.Error("timeout waiting for peerShouldReceiveUpdate")
-		}
-	})
-
-=======
 func setupTestAccountManager(b *testing.B, peers int, groups int) (*DefaultAccountManager, string, string, error) {
 	b.Helper()
 
@@ -1148,5 +994,4 @@
 	// assert posture checks
 	assert.Equal(t, 1, len(response.Checks))
 	assert.Equal(t, "/usr/bin/netbird", response.Checks[0].Files[0])
->>>>>>> 34114d4a
 }