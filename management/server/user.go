--- conflicted
+++ resolved
@@ -4,7 +4,6 @@
 	"context"
 	"errors"
 	"fmt"
-	"slices"
 	"strings"
 	"time"
 
@@ -479,39 +478,6 @@
 		return err
 	}
 
-<<<<<<< HEAD
-	if !isNil(am.idpManager) {
-		// Delete if the user already exists in the IdP.Necessary in cases where a user account
-		// was created where a user account was provisioned but the user did not sign in
-		_, err = am.idpManager.GetUserDataByID(ctx, targetUserID, idp.AppMetadata{WTAccountID: account.Id})
-		if err == nil {
-			err = am.deleteUserFromIDP(ctx, targetUserID, account.Id)
-			if err != nil {
-				log.WithContext(ctx).Debugf("failed to delete user from IDP: %s", targetUserID)
-				return err
-			}
-		} else {
-			log.WithContext(ctx).Debugf("skipped deleting user %s from IDP, error: %v", targetUserID, err)
-		}
-	}
-
-	userHasPeers, err := am.deleteUserPeers(ctx, initiatorUserID, targetUserID, account)
-	if err != nil {
-		return err
-	}
-
-	u, err := account.FindUser(targetUserID)
-	if err != nil {
-		log.WithContext(ctx).Errorf("failed to find user %s for deletion, this should never happen: %s", targetUserID, err)
-	}
-
-	var tuCreatedAt time.Time
-	if u != nil {
-		tuCreatedAt = u.CreatedAt
-	}
-
-=======
->>>>>>> 34114d4a
 	delete(account.Users, targetUserID)
 	err = am.Store.SaveAccount(ctx, account)
 	if err != nil {
@@ -519,28 +485,15 @@
 	}
 
 	am.StoreEvent(ctx, initiatorUserID, targetUserID, account.Id, activity.UserDeleted, meta)
-<<<<<<< HEAD
-
-	if userHasPeers && account.Settings.GroupsPropagationEnabled {
-		am.updateAccountPeers(ctx, account)
-	}
-=======
 	am.updateAccountPeers(ctx, account)
->>>>>>> 34114d4a
 
 	return nil
 }
 
-// deleteUserPeers deletes all peers associated with the target user in the specified account.
-func (am *DefaultAccountManager) deleteUserPeers(ctx context.Context, initiatorUserID string, targetUserID string, account *Account) (bool, error) {
+func (am *DefaultAccountManager) deleteUserPeers(ctx context.Context, initiatorUserID string, targetUserID string, account *Account) error {
 	peers, err := account.FindUserPeers(targetUserID)
 	if err != nil {
-		return false, status.Errorf(status.Internal, "failed to find user peers")
-	}
-
-	hadPeers := len(peers) > 0
-	if !hadPeers {
-		return false, nil
+		return status.Errorf(status.Internal, "failed to find user peers")
 	}
 
 	peerIDs := make([]string, 0, len(peers))
@@ -548,7 +501,7 @@
 		peerIDs = append(peerIDs, peer.ID)
 	}
 
-	return hadPeers, am.deletePeers(ctx, account, peerIDs, initiatorUserID)
+	return am.deletePeers(ctx, account, peerIDs, initiatorUserID)
 }
 
 // InviteUser resend invitations to users who haven't activated their accounts prior to the expiration period.
@@ -807,7 +760,6 @@
 	updatedUsers := make([]*UserInfo, 0, len(updates))
 	var (
 		expiredPeers  []*nbpeer.Peer
-		userIDs       []string
 		eventsToStore []func()
 	)
 
@@ -815,8 +767,6 @@
 		if update == nil {
 			return nil, status.Errorf(status.InvalidArgument, "provided user update is nil")
 		}
-
-		userIDs = append(userIDs, update.Id)
 
 		oldUser := account.Users[update.Id]
 		if oldUser == nil {
@@ -881,7 +831,7 @@
 		return nil, err
 	}
 
-	if areUsersLinkedToPeers(account, userIDs) && account.Settings.GroupsPropagationEnabled {
+	if account.Settings.GroupsPropagationEnabled {
 		am.updateAccountPeers(ctx, account)
 	}
 
@@ -1212,16 +1162,6 @@
 	return "", "", fmt.Errorf("user info not found for user: %s", targetId)
 }
 
-<<<<<<< HEAD
-// areUsersLinkedToPeers checks if any of the given userIDs are linked to any of the peers in the account.
-func areUsersLinkedToPeers(account *Account, userIDs []string) bool {
-	for _, peer := range account.Peers {
-		if slices.Contains(userIDs, peer.UserID) {
-			return true
-		}
-	}
-	return false
-=======
 // DeleteRegularUsers deletes regular users from an account.
 // Note: This function does not acquire the global lock.
 // It is the caller's responsibility to ensure proper locking is in place before invoking this method.
@@ -1330,7 +1270,6 @@
 	}
 
 	return map[string]any{"name": tuName, "email": tuEmail, "created_at": tuCreatedAt}, nil
->>>>>>> 34114d4a
 }
 
 func findUserInIDPUserdata(userID string, userData []*idp.UserData) (*idp.UserData, bool) {
