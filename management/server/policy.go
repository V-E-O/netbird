--- conflicted
+++ resolved
@@ -3,7 +3,7 @@
 import (
 	"context"
 	_ "embed"
-	"fmt"
+	"slices"
 	"strconv"
 	"strings"
 
@@ -332,7 +332,7 @@
 	}
 
 	if !user.IsAdminOrServiceUser() || user.AccountID != accountID {
-		return nil, status.Errorf(status.PermissionDenied, "only admin users are allowed to view policies")
+		return nil, status.Errorf(status.PermissionDenied, "only users with admin power are allowed to view policies")
 	}
 
 	return am.Store.GetPolicyByID(ctx, LockingStrengthShare, policyID, accountID)
@@ -340,48 +340,20 @@
 
 // SavePolicy in the store
 func (am *DefaultAccountManager) SavePolicy(ctx context.Context, accountID, userID string, policy *Policy, isUpdate bool) error {
-	user, err := am.Store.GetUserByUserID(ctx, LockingStrengthShare, userID)
+	unlock := am.Store.AcquireWriteLockByUID(ctx, accountID)
+	defer unlock()
+
+	account, err := am.Store.GetAccount(ctx, accountID)
 	if err != nil {
 		return err
 	}
 
-	if !user.HasAdminPower() || user.AccountID != accountID {
-		return status.Errorf(status.PermissionDenied, "only admin users are allowed to update policies")
-	}
-
-	groups, err := am.Store.GetAccountGroups(ctx, accountID)
-	if err != nil {
+	if err = am.savePolicy(account, policy, isUpdate); err != nil {
 		return err
 	}
 
-	postureChecks, err := am.Store.GetAccountPostureChecks(ctx, LockingStrengthShare, accountID)
-	if err != nil {
-		return err
-	}
-
-	for index, rule := range policy.Rules {
-		rule.Sources = getValidGroupIDs(groups, rule.Sources)
-		rule.Destinations = getValidGroupIDs(groups, rule.Destinations)
-		policy.Rules[index] = rule
-	}
-
-	if policy.SourcePostureChecks != nil {
-		policy.SourcePostureChecks = getValidPostureCheckIDs(postureChecks, policy.SourcePostureChecks)
-	}
-
-	err = am.Store.ExecuteInTransaction(ctx, func(transaction Store) error {
-		err = transaction.IncrementNetworkSerial(ctx, LockingStrengthUpdate, accountID)
-		if err != nil {
-			return fmt.Errorf("failed to increment network serial: %w", err)
-		}
-
-		err = transaction.SavePolicy(ctx, LockingStrengthUpdate, policy)
-		if err != nil {
-			return fmt.Errorf("failed to save policy: %w", err)
-		}
-		return nil
-	})
-	if err != nil {
+	account.Network.IncSerial()
+	if err = am.Store.SaveAccount(ctx, account); err != nil {
 		return err
 	}
 
@@ -391,10 +363,6 @@
 	}
 	am.StoreEvent(ctx, userID, policy.ID, accountID, action, policy.EventMeta())
 
-	account, err := am.requestBuffer.GetAccountWithBackpressure(ctx, accountID)
-	if err != nil {
-		return fmt.Errorf("error getting account: %w", err)
-	}
 	am.updateAccountPeers(ctx, account)
 
 	return nil
@@ -402,42 +370,26 @@
 
 // DeletePolicy from the store
 func (am *DefaultAccountManager) DeletePolicy(ctx context.Context, accountID, policyID, userID string) error {
-	user, err := am.Store.GetUserByUserID(ctx, LockingStrengthShare, userID)
+	unlock := am.Store.AcquireWriteLockByUID(ctx, accountID)
+	defer unlock()
+
+	account, err := am.Store.GetAccount(ctx, accountID)
 	if err != nil {
 		return err
 	}
 
-	if !user.HasAdminPower() || user.AccountID != accountID {
-		return status.Errorf(status.PermissionDenied, "deleting policies is restricted to admin users only")
-	}
-
-	policy, err := am.Store.GetPolicyByID(ctx, LockingStrengthShare, policyID, accountID)
+	policy, err := am.deletePolicy(account, policyID)
 	if err != nil {
 		return err
 	}
 
-	err = am.Store.ExecuteInTransaction(ctx, func(transaction Store) error {
-		err = transaction.IncrementNetworkSerial(ctx, LockingStrengthUpdate, accountID)
-		if err != nil {
-			return fmt.Errorf("failed to increment network serial: %w", err)
-		}
-
-		err = transaction.DeletePolicy(ctx, LockingStrengthUpdate, policyID, accountID)
-		if err != nil {
-			return fmt.Errorf("failed to delete policy: %w", err)
-		}
-		return nil
-	})
-	if err != nil {
+	account.Network.IncSerial()
+	if err = am.Store.SaveAccount(ctx, account); err != nil {
 		return err
 	}
 
-	am.StoreEvent(ctx, userID, policyID, accountID, activity.PolicyRemoved, policy.EventMeta())
-
-	account, err := am.requestBuffer.GetAccountWithBackpressure(ctx, accountID)
-	if err != nil {
-		return fmt.Errorf("error getting account: %w", err)
-	}
+	am.StoreEvent(ctx, userID, policy.ID, accountID, activity.PolicyRemoved, policy.EventMeta())
+
 	am.updateAccountPeers(ctx, account)
 
 	return nil
@@ -451,7 +403,7 @@
 	}
 
 	if !user.IsAdminOrServiceUser() || user.AccountID != accountID {
-		return nil, status.Errorf(status.PermissionDenied, "only admin users are allowed to view policies")
+		return nil, status.Errorf(status.PermissionDenied, "only users with admin power are allowed to view policies")
 	}
 
 	return am.Store.GetAccountPolicies(ctx, LockingStrengthShare, accountID)
@@ -474,31 +426,6 @@
 	return policy, nil
 }
 
-<<<<<<< HEAD
-func toProtocolFirewallRules(update []*FirewallRule) []*proto.FirewallRule {
-	result := make([]*proto.FirewallRule, len(update))
-	for i := range update {
-		direction := proto.FirewallRule_IN
-		if update[i].Direction == firewallRuleDirectionOUT {
-			direction = proto.FirewallRule_OUT
-		}
-		action := proto.FirewallRule_ACCEPT
-		if update[i].Action == string(PolicyTrafficActionDrop) {
-			action = proto.FirewallRule_DROP
-		}
-
-		protocol := proto.FirewallRule_UNKNOWN
-		switch PolicyRuleProtocolType(update[i].Protocol) {
-		case PolicyRuleProtocolALL:
-			protocol = proto.FirewallRule_ALL
-		case PolicyRuleProtocolTCP:
-			protocol = proto.FirewallRule_TCP
-		case PolicyRuleProtocolUDP:
-			protocol = proto.FirewallRule_UDP
-		case PolicyRuleProtocolICMP:
-			protocol = proto.FirewallRule_ICMP
-		}
-=======
 // savePolicy saves or updates a policy in the given account.
 // If isUpdate is true, the function updates the existing policy; otherwise, it adds a new policy.
 func (am *DefaultAccountManager) savePolicy(account *Account, policyToSave *Policy, isUpdate bool) error {
@@ -533,7 +460,6 @@
 	result := make([]*proto.FirewallRule, len(rules))
 	for i := range rules {
 		rule := rules[i]
->>>>>>> 49e65109
 
 		result[i] = &proto.FirewallRule{
 			PeerIP:    rule.PeerIP,
@@ -624,36 +550,28 @@
 	return nil
 }
 
-// getValidPostureCheckIDs filters and returns only the valid posture check IDs from the provided list.
-func getValidPostureCheckIDs(postureChecks []*posture.Checks, postureChecksIds []string) []string {
-	validPostureCheckIDs := make(map[string]struct{})
-	for _, check := range postureChecks {
-		validPostureCheckIDs[check.ID] = struct{}{}
-	}
-
-	validIDs := make([]string, 0, len(postureChecksIds))
+// filterValidPostureChecks filters and returns the posture check IDs from the given list
+// that are valid within the provided account.
+func filterValidPostureChecks(account *Account, postureChecksIds []string) []string {
+	result := make([]string, 0, len(postureChecksIds))
 	for _, id := range postureChecksIds {
-		if _, exists := validPostureCheckIDs[id]; exists {
-			validIDs = append(validIDs, id)
-		}
-	}
-
-	return validIDs
-}
-
-// getValidGroupIDs filters and returns only the valid group IDs from the provided list.
-func getValidGroupIDs(groups []*nbgroup.Group, groupIDs []string) []string {
-	validGroupIDs := make(map[string]struct{})
-	for _, group := range groups {
-		validGroupIDs[group.ID] = struct{}{}
-	}
-
-	validIDs := make([]string, 0, len(groupIDs))
-	for _, id := range groupIDs {
-		if _, exists := validGroupIDs[id]; exists {
-			validIDs = append(validIDs, id)
-		}
-	}
-
-	return validIDs
+		for _, postureCheck := range account.PostureChecks {
+			if id == postureCheck.ID {
+				result = append(result, id)
+				continue
+			}
+		}
+	}
+	return result
+}
+
+// filterValidGroupIDs filters a list of group IDs and returns only the ones present in the account's group map.
+func filterValidGroupIDs(account *Account, groupIDs []string) []string {
+	result := make([]string, 0, len(groupIDs))
+	for _, groupID := range groupIDs {
+		if _, exists := account.Groups[groupID]; exists {
+			result = append(result, groupID)
+		}
+	}
+	return result
 }