--- conflicted
+++ resolved
@@ -165,22 +165,7 @@
 
 	err := am.Store.SavePeerStatus(account.Id, peer.ID, *newStatus)
 	if err != nil {
-<<<<<<< HEAD
-		return err
-	}
-
-	if peer.AddedWithSSOLogin() && peer.LoginExpirationEnabled && account.Settings.PeerLoginExpirationEnabled {
-		//TODO: use refactored method
-		//am.checkAndSchedulePeerLoginExpiration(ctx, account)
-	}
-
-	if oldStatus.LoginExpired {
-		// we need to update other peers because when peer login expires all other peers are notified to disconnect from
-		// the expired one. Here we notify them that connection is now allowed again.
-		am.updateAccountPeers(ctx, account)
-=======
 		return false, err
->>>>>>> 49e65109
 	}
 
 	return oldStatus.LoginExpired, nil
@@ -245,8 +230,7 @@
 		am.StoreEvent(ctx, userID, peer.IP.String(), accountID, event, peer.EventMeta(am.GetDNSDomain()))
 
 		if peer.AddedWithSSOLogin() && peer.LoginExpirationEnabled && account.Settings.PeerLoginExpirationEnabled {
-			//TODO: use refactored method
-			//am.checkAndSchedulePeerLoginExpiration(ctx, account)
+			am.checkAndSchedulePeerLoginExpiration(ctx, account)
 		}
 	}
 
@@ -553,7 +537,7 @@
 			return fmt.Errorf("failed to add peer to account: %w", err)
 		}
 
-		err = transaction.IncrementNetworkSerial(ctx, LockingStrengthUpdate, accountID)
+		err = transaction.IncrementNetworkSerial(ctx, accountID)
 		if err != nil {
 			return fmt.Errorf("failed to increment network serial: %w", err)
 		}
@@ -1057,72 +1041,6 @@
 	wg.Wait()
 }
 
-// getNextPeerExpiration returns the minimum duration in which the next peer of the account will expire if it was found.
-// If there is no peer that expires this function returns false and a duration of 0.
-// This function only considers peers that haven't been expired yet and that are connected.
-func (am *DefaultAccountManager) getNextPeerExpiration(ctx context.Context, accountID string) (time.Duration, bool) {
-	settings, err := am.Store.GetAccountSettings(ctx, LockingStrengthShare, accountID)
-	if err != nil {
-		log.WithContext(ctx).Errorf("failed to get account settings: %v", err)
-		return 0, false
-	}
-
-	peersWithExpiry, err := am.Store.GetAccountPeersWithExpiration(ctx, LockingStrengthShare, accountID)
-	if err != nil {
-		log.WithContext(ctx).Errorf("failed to get peers with expiration: %v", err)
-		return 0, false
-	}
-
-	if len(peersWithExpiry) == 0 {
-		return 0, false
-	}
-	var nextExpiry *time.Duration
-	for _, peer := range peersWithExpiry {
-		// consider only connected peers because others will require login on connecting to the management server
-		if peer.Status.LoginExpired || !peer.Status.Connected {
-			continue
-		}
-		_, duration := peer.LoginExpired(settings.PeerLoginExpiration)
-		if nextExpiry == nil || duration < *nextExpiry {
-			// if expiration is below 1s return 1s duration
-			// this avoids issues with ticker that can't be set to < 0
-			if duration < time.Second {
-				return time.Second, true
-			}
-			nextExpiry = &duration
-		}
-	}
-
-	if nextExpiry == nil {
-		return 0, false
-	}
-
-	return *nextExpiry, true
-}
-
-// getExpiredPeers returns peers that have been expired.
-func (am *DefaultAccountManager) getExpiredPeers(ctx context.Context, accountID string) ([]*nbpeer.Peer, error) {
-	settings, err := am.Store.GetAccountSettings(ctx, LockingStrengthShare, accountID)
-	if err != nil {
-		return nil, err
-	}
-
-	peersWithExpiry, err := am.Store.GetAccountPeersWithExpiration(ctx, LockingStrengthShare, accountID)
-	if err != nil {
-		return nil, err
-	}
-
-	var peers []*nbpeer.Peer
-	for _, peer := range peersWithExpiry {
-		expired, _ := peer.LoginExpired(settings.PeerLoginExpiration)
-		if expired {
-			peers = append(peers, peer)
-		}
-	}
-
-	return peers, nil
-}
-
 func ConvertSliceToMap(existingLabels []string) map[string]struct{} {
 	labelMap := make(map[string]struct{}, len(existingLabels))
 	for _, label := range existingLabels {
