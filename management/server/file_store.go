--- conflicted
+++ resolved
@@ -256,102 +256,4 @@
 // GetStoreEngine returns FileStoreEngine
 func (s *FileStore) GetStoreEngine() StoreEngine {
 	return FileStoreEngine
-<<<<<<< HEAD
-}
-
-func (s *FileStore) SaveUsers(_ string, _ map[string]*User) error {
-	return status.Errorf(status.Internal, "SaveUsers is not implemented")
-}
-
-func (s *FileStore) SaveGroups(_ context.Context, _ LockingStrength, _ []*nbgroup.Group) error {
-	return status.Errorf(status.Internal, "SaveGroups is not implemented")
-}
-
-func (s *FileStore) GetAccountIDByPrivateDomain(_ context.Context, _ LockingStrength, _ string) (string, error) {
-	return "", status.Errorf(status.Internal, "GetAccountIDByPrivateDomain is not implemented")
-}
-
-func (s *FileStore) GetAccountDomainAndCategory(_ context.Context, _ LockingStrength, accountID string) (string, string, error) {
-	s.mux.Lock()
-	defer s.mux.Unlock()
-
-	account, err := s.getAccount(accountID)
-	if err != nil {
-		return "", "", err
-	}
-
-	return account.Domain, account.DomainCategory, nil
-}
-
-// AccountExists checks whether an account exists by the given ID.
-func (s *FileStore) AccountExists(_ context.Context, _ LockingStrength, id string) (bool, error) {
-	_, exists := s.Accounts[id]
-	return exists, nil
-}
-
-func (s *FileStore) GetAccountDNSSettings(_ context.Context, _ LockingStrength, _ string) (*DNSSettings, error) {
-	return nil, status.Errorf(status.Internal, "GetAccountDNSSettings is not implemented")
-}
-
-func (s *FileStore) GetGroupByID(_ context.Context, _ LockingStrength, _, _ string) (*nbgroup.Group, error) {
-	return nil, status.Errorf(status.Internal, "GetGroupByID is not implemented")
-}
-
-func (s *FileStore) GetGroupByName(_ context.Context, _ LockingStrength, _, _ string) (*nbgroup.Group, error) {
-	return nil, status.Errorf(status.Internal, "GetGroupByName is not implemented")
-}
-
-func (s *FileStore) GetAccountPolicies(_ context.Context, _ LockingStrength, _ string) ([]*Policy, error) {
-	return nil, status.Errorf(status.Internal, "GetPolicyByID is not implemented")
-}
-
-func (s *FileStore) GetPolicyByID(_ context.Context, _ LockingStrength, _ string, _ string) (*Policy, error) {
-	return nil, status.Errorf(status.Internal, "GetPolicyByID is not implemented")
-
-}
-
-func (s *FileStore) GetAccountPostureChecks(_ context.Context, _ LockingStrength, _ string) ([]*posture.Checks, error) {
-	return nil, status.Errorf(status.Internal, "GetAccountPostureChecks is not implemented")
-}
-
-func (s *FileStore) GetPostureChecksByID(_ context.Context, _ LockingStrength, _ string, _ string) (*posture.Checks, error) {
-	return nil, status.Errorf(status.Internal, "GetPostureChecksByID is not implemented")
-}
-
-func (s *FileStore) GetAccountRoutes(_ context.Context, _ LockingStrength, _ string) ([]*route.Route, error) {
-	return nil, status.Errorf(status.Internal, "GetAccountRoutes is not implemented")
-}
-
-func (s *FileStore) GetRouteByID(_ context.Context, _ LockingStrength, _ string, _ string) (*route.Route, error) {
-	return nil, status.Errorf(status.Internal, "GetRouteByID is not implemented")
-}
-
-func (s *FileStore) GetAccountSetupKeys(_ context.Context, _ LockingStrength, _ string) ([]*SetupKey, error) {
-	return nil, status.Errorf(status.Internal, "GetAccountSetupKeys is not implemented")
-}
-
-func (s *FileStore) GetSetupKeyByID(_ context.Context, _ LockingStrength, _ string, _ string) (*SetupKey, error) {
-	return nil, status.Errorf(status.Internal, "GetSetupKeyByID is not implemented")
-}
-
-func (s *FileStore) GetAccountNameServerGroups(_ context.Context, _ LockingStrength, _ string) ([]*dns.NameServerGroup, error) {
-	return nil, status.Errorf(status.Internal, "GetAccountNameServerGroups is not implemented")
-}
-
-func (s *FileStore) GetNameServerGroupByID(_ context.Context, _ LockingStrength, _ string, _ string) (*dns.NameServerGroup, error) {
-	return nil, status.Errorf(status.Internal, "GetNameServerGroupByID is not implemented")
-}
-
-func (s *FileStore) SaveUser(_ context.Context, _ LockingStrength, _ *User) error {
-	return status.Errorf(status.Internal, "SaveUser is not implemented")
-}
-
-func (s *FileStore) SaveGroup(_ context.Context, _ LockingStrength, _ *nbgroup.Group) error {
-	return status.Errorf(status.Internal, "SaveGroup is not implemented")
-}
-
-func (s *FileStore) GetUserPeers(_ context.Context, _ LockingStrength, _, _ string) ([]*nbpeer.Peer, error) {
-	return nil, status.Errorf(status.Internal, "GetUserPeers is not implemented")
-=======
->>>>>>> 158936fb
 }