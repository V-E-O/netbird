package jwtclaims

import (
	"context"
	"crypto/ecdsa"
	"crypto/elliptic"
	"crypto/rsa"
	"encoding/base64"
	"encoding/json"
	"errors"
	"fmt"
	"math/big"
	"net/http"
	"strconv"
	"strings"
	"sync"
	"time"

	"github.com/golang-jwt/jwt"
	log "github.com/sirupsen/logrus"
)

// Options is a struct for specifying configuration options for the middleware.
type Options struct {
	// The function that will return the Key to validate the JWT.
	// It can be either a shared secret or a public key.
	// Default value: nil
	ValidationKeyGetter jwt.Keyfunc
	// The name of the property in the request where the user information
	// from the JWT will be stored.
	// Default value: "user"
	UserProperty string
	// The function that will be called when there's an error validating the token
	// Default value:
	CredentialsOptional bool
	// A function that extracts the token from the request
	// Default: FromAuthHeader (i.e., from Authorization header as bearer token)
	Debug bool
	// When set, all requests with the OPTIONS method will use authentication
	// Default: false
	EnableAuthOnOptions bool
}

// Jwks is a collection of JSONWebKey obtained from Config.HttpServerConfig.AuthKeysLocation
type Jwks struct {
	Keys          []JSONWebKey `json:"keys"`
	expiresInTime time.Time
}

// The supported elliptic curves types
const (
	// p256 represents a cryptographic elliptical curve type.
	p256 = "P-256"

	// p384 represents a cryptographic elliptical curve type.
	p384 = "P-384"

	// p521 represents a cryptographic elliptical curve type.
	p521 = "P-521"
)

// JSONWebKey is a representation of a Jason Web Key
type JSONWebKey struct {
	Kty string   `json:"kty"`
	Kid string   `json:"kid"`
	Use string   `json:"use"`
	N   string   `json:"n"`
	E   string   `json:"e"`
	Crv string   `json:"crv"`
	X   string   `json:"x"`
	Y   string   `json:"y"`
	X5c []string `json:"x5c"`
}

type JWTValidator interface {
	ValidateAndParse(ctx context.Context, token string) (*jwt.Token, error)
}

// jwtValidatorImpl struct to handle token validation and parsing
type jwtValidatorImpl struct {
	options Options
}

var keyNotFound = errors.New("unable to find appropriate key")

// NewJWTValidator constructor
func NewJWTValidator(ctx context.Context, issuer string, audienceList []string, keysLocation string, idpSignkeyRefreshEnabled bool) (JWTValidator, error) {
	keys, err := getPemKeys(ctx, keysLocation)
	if err != nil {
		return nil, err
	}

	var lock sync.Mutex
	options := Options{
		ValidationKeyGetter: func(token *jwt.Token) (interface{}, error) {
			// Verify 'aud' claim
			var checkAud bool
			for _, audience := range audienceList {
				checkAud = token.Claims.(jwt.MapClaims).VerifyAudience(audience, false)
				if checkAud {
					break
				}
			}
			if !checkAud {
				return token, errors.New("invalid audience")
			}
			// Verify 'issuer' claim
			checkIss := token.Claims.(jwt.MapClaims).VerifyIssuer(issuer, false)
			if !checkIss {
				return token, errors.New("invalid issuer")
			}

			// If keys are rotated, verify the keys prior to token validation
			if idpSignkeyRefreshEnabled {
				// If the keys are invalid, retrieve new ones
				if !keys.stillValid() {
					lock.Lock()
					defer lock.Unlock()

					refreshedKeys, err := getPemKeys(ctx, keysLocation)
					if err != nil {
						log.WithContext(ctx).Debugf("cannot get JSONWebKey: %v, falling back to old keys", err)
						refreshedKeys = keys
					}

					log.WithContext(ctx).Debugf("keys refreshed, new UTC expiration time: %s", refreshedKeys.expiresInTime.UTC())

					keys = refreshedKeys
				}
			}

			publicKey, err := getPublicKey(ctx, token, keys)
			if err == nil {
				return publicKey, nil
			}

			msg := fmt.Sprintf("getPublicKey error: %s", err)
			if errors.Is(err, keyNotFound) && !idpSignkeyRefreshEnabled {
				msg = fmt.Sprintf("getPublicKey error: %s. You can enable key refresh by setting HttpServerConfig.IdpSignKeyRefreshEnabled to true in your management.json file and restart the service", err)
			}

			log.WithContext(ctx).Error(msg)

			return nil, err
		},
		EnableAuthOnOptions: false,
	}

	if options.UserProperty == "" {
		options.UserProperty = "user"
	}

	return &jwtValidatorImpl{
		options: options,
	}, nil
}

// ValidateAndParse validates the token and returns the parsed token
func (m *jwtValidatorImpl) ValidateAndParse(ctx context.Context, token string) (*jwt.Token, error) {
	// If the token is empty...
	if token == "" {
		// Check if it was required
		if m.options.CredentialsOptional {
			log.WithContext(ctx).Debugf("no credentials found (CredentialsOptional=true)")
			// No error, just no token (and that is ok given that CredentialsOptional is true)
			return nil, nil //nolint:nilnil
		}

		// If we get here, the required token is missing
		errorMsg := "required authorization token not found"
		log.WithContext(ctx).Debugf("  Error: No credentials found (CredentialsOptional=false)")
		return nil, errors.New(errorMsg)
	}

	// Now parse the token
	parsedToken, err := jwt.Parse(token, m.options.ValidationKeyGetter)

	// Check if there was an error in parsing...
	if err != nil {
		log.WithContext(ctx).Errorf("error parsing token: %v", err)
		return nil, fmt.Errorf("error parsing token: %w", err)
	}

	// Check if the parsed token is valid...
	if !parsedToken.Valid {
		errorMsg := "token is invalid"
		log.WithContext(ctx).Debug(errorMsg)
		return nil, errors.New(errorMsg)
	}

	return parsedToken, nil
}

// stillValid returns true if the JSONWebKey still valid and have enough time to be used
func (jwks *Jwks) stillValid() bool {
	return !jwks.expiresInTime.IsZero() && time.Now().Add(5*time.Second).Before(jwks.expiresInTime)
}

func getPemKeys(ctx context.Context, keysLocation string) (*Jwks, error) {
	resp, err := http.Get(keysLocation)
	if err != nil {
		return nil, err
	}
	defer resp.Body.Close()

	jwks := &Jwks{}
	err = json.NewDecoder(resp.Body).Decode(jwks)
	if err != nil {
		return jwks, err
	}

	cacheControlHeader := resp.Header.Get("Cache-Control")
	expiresIn := getMaxAgeFromCacheHeader(ctx, cacheControlHeader)
	jwks.expiresInTime = time.Now().Add(time.Duration(expiresIn) * time.Second)

	return jwks, err
}

func getPublicKey(ctx context.Context, token *jwt.Token, jwks *Jwks) (interface{}, error) {
	// todo as we load the jkws when the server is starting, we should build a JKS map with the pem cert at the boot time

	for k := range jwks.Keys {
		if token.Header["kid"] != jwks.Keys[k].Kid {
			continue
		}

		if len(jwks.Keys[k].X5c) != 0 {
			cert := "-----BEGIN CERTIFICATE-----\n" + jwks.Keys[k].X5c[0] + "\n-----END CERTIFICATE-----"
			return jwt.ParseRSAPublicKeyFromPEM([]byte(cert))
		}

		if jwks.Keys[k].Kty == "RSA" {
			log.WithContext(ctx).Debugf("generating PublicKey from RSA JWK")
			return getPublicKeyFromRSA(jwks.Keys[k])
		}
		if jwks.Keys[k].Kty == "EC" {
			log.WithContext(ctx).Debugf("generating PublicKey from ECDSA JWK")
			return getPublicKeyFromECDSA(jwks.Keys[k])
		}

		log.WithContext(ctx).Debugf("Key Type: %s not yet supported, please raise ticket!", jwks.Keys[k].Kty)
	}

	return nil, keyNotFound
}

func getPublicKeyFromECDSA(jwk JSONWebKey) (publicKey *ecdsa.PublicKey, err error) {

	if jwk.X == "" || jwk.Y == "" || jwk.Crv == "" {
		return nil, fmt.Errorf("ecdsa key incomplete")
	}

	var xCoordinate []byte
	if xCoordinate, err = base64.RawURLEncoding.DecodeString(jwk.X); err != nil {
		return nil, err
	}

	var yCoordinate []byte
	if yCoordinate, err = base64.RawURLEncoding.DecodeString(jwk.Y); err != nil {
		return nil, err
	}

	publicKey = &ecdsa.PublicKey{}

	var curve elliptic.Curve
	switch jwk.Crv {
	case p256:
		curve = elliptic.P256()
	case p384:
		curve = elliptic.P384()
	case p521:
		curve = elliptic.P521()
	}

	publicKey.Curve = curve
	publicKey.X = big.NewInt(0).SetBytes(xCoordinate)
	publicKey.Y = big.NewInt(0).SetBytes(yCoordinate)

	return publicKey, nil
}

func getPublicKeyFromRSA(jwk JSONWebKey) (*rsa.PublicKey, error) {

	decodedE, err := base64.RawURLEncoding.DecodeString(jwk.E)
	if err != nil {
		return nil, err
	}
	decodedN, err := base64.RawURLEncoding.DecodeString(jwk.N)
	if err != nil {
		return nil, err
	}

	var n, e big.Int
	e.SetBytes(decodedE)
	n.SetBytes(decodedN)

	return &rsa.PublicKey{
		E: int(e.Int64()),
		N: &n,
	}, nil
}

// getMaxAgeFromCacheHeader extracts max-age directive from the Cache-Control header
func getMaxAgeFromCacheHeader(ctx context.Context, cacheControl string) int {
	// Split into individual directives
	directives := strings.Split(cacheControl, ",")

	for _, directive := range directives {
		directive = strings.TrimSpace(directive)
		if strings.HasPrefix(directive, "max-age=") {
			// Extract the max-age value
			maxAgeStr := strings.TrimPrefix(directive, "max-age=")
			maxAge, err := strconv.Atoi(maxAgeStr)
			if err != nil {
				log.WithContext(ctx).Debugf("error parsing max-age: %v", err)
				return 0
			}

			return maxAge
		}
	}

	return 0
<<<<<<< HEAD
}

type JwtValidatorMock struct{}

func (j *JwtValidatorMock) ValidateAndParse(ctx context.Context, token string) (*jwt.Token, error) {
	claimMaps := jwt.MapClaims{}

	switch token {
	case "testUserId", "testAdminId", "testOwnerId", "testServiceUserId", "testServiceAdminId", "blockedUserId":
		claimMaps[UserIDClaim] = token
		claimMaps[AccountIDSuffix] = "testAccountId"
		claimMaps[DomainIDSuffix] = "test.com"
		claimMaps[DomainCategorySuffix] = "private"
	case "otherUserId":
		claimMaps[UserIDClaim] = "otherUserId"
		claimMaps[AccountIDSuffix] = "otherAccountId"
		claimMaps[DomainIDSuffix] = "other.com"
		claimMaps[DomainCategorySuffix] = "private"
	case "invalidToken":
		return nil, errors.New("invalid token")
	}

	jwtToken := jwt.NewWithClaims(jwt.SigningMethodHS256, claimMaps)
	return jwtToken, nil
=======
>>>>>>> 8efad1d1
}<|MERGE_RESOLUTION|>--- conflicted
+++ resolved
@@ -321,7 +321,6 @@
 	}
 
 	return 0
-<<<<<<< HEAD
 }
 
 type JwtValidatorMock struct{}
@@ -346,6 +345,4 @@
 
 	jwtToken := jwt.NewWithClaims(jwt.SigningMethodHS256, claimMaps)
 	return jwtToken, nil
-=======
->>>>>>> 8efad1d1
-}+}
