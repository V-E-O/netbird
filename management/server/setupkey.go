package server

import (
	"context"
	"crypto/sha256"
	b64 "encoding/base64"
	"hash/fnv"
	"slices"
	"strconv"
	"strings"
	"time"
	"unicode/utf8"

	"github.com/google/uuid"
	"github.com/netbirdio/netbird/management/server/activity"
	"github.com/netbirdio/netbird/management/server/status"
	log "github.com/sirupsen/logrus"
)

const (
	// SetupKeyReusable is a multi-use key (can be used for multiple machines)
	SetupKeyReusable SetupKeyType = "reusable"
	// SetupKeyOneOff is a single use key (can be used only once)
	SetupKeyOneOff SetupKeyType = "one-off"

	// DefaultSetupKeyDuration = 1 month
	DefaultSetupKeyDuration = 24 * 30 * time.Hour
	// DefaultSetupKeyName is a default name of the default setup key
	DefaultSetupKeyName = "Default key"
	// SetupKeyUnlimitedUsage indicates an unlimited usage of a setup key
	SetupKeyUnlimitedUsage = 0
)

const (
	// UpdateSetupKeyName indicates a setup key name update operation
	UpdateSetupKeyName SetupKeyUpdateOperationType = iota
	// UpdateSetupKeyRevoked indicates a setup key revoked filed update operation
	UpdateSetupKeyRevoked
	// UpdateSetupKeyAutoGroups indicates a setup key auto-assign groups update operation
	UpdateSetupKeyAutoGroups
	// UpdateSetupKeyExpiresAt indicates a setup key expiration time update operation
	UpdateSetupKeyExpiresAt
)

// SetupKeyUpdateOperationType operation type
type SetupKeyUpdateOperationType int

func (t SetupKeyUpdateOperationType) String() string {
	switch t {
	case UpdateSetupKeyName:
		return "UpdateSetupKeyName"
	case UpdateSetupKeyRevoked:
		return "UpdateSetupKeyRevoked"
	case UpdateSetupKeyAutoGroups:
		return "UpdateSetupKeyAutoGroups"
	case UpdateSetupKeyExpiresAt:
		return "UpdateSetupKeyExpiresAt"
	default:
		return "InvalidOperation"
	}
}

// SetupKeyUpdateOperation operation object with type and values to be applied
type SetupKeyUpdateOperation struct {
	Type   SetupKeyUpdateOperationType
	Values []string
}

// SetupKeyType is the type of setup key
type SetupKeyType string

// SetupKey represents a pre-authorized key used to register machines (peers)
type SetupKey struct {
	Id string
	// AccountID is a reference to Account that this object belongs
	AccountID string `json:"-" gorm:"index"`
	Key       string
	KeySecret string
	Name      string
	Type      SetupKeyType
	CreatedAt time.Time
	ExpiresAt time.Time
	UpdatedAt time.Time `gorm:"autoUpdateTime:false"`
	// Revoked indicates whether the key was revoked or not (we don't remove them for tracking purposes)
	Revoked bool
	// UsedTimes indicates how many times the key was used
	UsedTimes int
	// LastUsed last time the key was used for peer registration
	LastUsed time.Time
	// AutoGroups is a list of Group IDs that are auto assigned to a Peer when it uses this key to register
	AutoGroups []string `gorm:"serializer:json"`
	// UsageLimit indicates the number of times this key can be used to enroll a machine.
	// The value of 0 indicates the unlimited usage.
	UsageLimit int
	// Ephemeral indicate if the peers will be ephemeral or not
	Ephemeral bool
}

// Copy copies SetupKey to a new object
func (key *SetupKey) Copy() *SetupKey {
	autoGroups := make([]string, len(key.AutoGroups))
	copy(autoGroups, key.AutoGroups)
	if key.UpdatedAt.IsZero() {
		key.UpdatedAt = key.CreatedAt
	}
	return &SetupKey{
		Id:         key.Id,
		AccountID:  key.AccountID,
		Key:        key.Key,
		KeySecret:  key.KeySecret,
		Name:       key.Name,
		Type:       key.Type,
		CreatedAt:  key.CreatedAt,
		ExpiresAt:  key.ExpiresAt,
		UpdatedAt:  key.UpdatedAt,
		Revoked:    key.Revoked,
		UsedTimes:  key.UsedTimes,
		LastUsed:   key.LastUsed,
		AutoGroups: autoGroups,
		UsageLimit: key.UsageLimit,
		Ephemeral:  key.Ephemeral,
	}
}

// EventMeta returns activity event meta related to the setup key
func (key *SetupKey) EventMeta() map[string]any {
	return map[string]any{"name": key.Name, "type": key.Type, "key": key.KeySecret}
}

// hiddenKey returns the Key value hidden with "*" and a 5 character prefix.
// E.g., "831F6*******************************"
func hiddenKey(key string, length int) string {
	prefix := key[0:5]
	if length > utf8.RuneCountInString(key) {
		length = utf8.RuneCountInString(key) - len(prefix)
	}
	return prefix + strings.Repeat("*", length)
}

// IncrementUsage makes a copy of a key, increments the UsedTimes by 1 and sets LastUsed to now
func (key *SetupKey) IncrementUsage() *SetupKey {
	c := key.Copy()
	c.UsedTimes++
	c.LastUsed = time.Now().UTC()
	return c
}

// IsValid is true if the key was not revoked, is not expired and used not more than it was supposed to
func (key *SetupKey) IsValid() bool {
	return !key.IsRevoked() && !key.IsExpired() && !key.IsOverUsed()
}

// IsRevoked if key was revoked
func (key *SetupKey) IsRevoked() bool {
	return key.Revoked
}

// IsExpired if key was expired
func (key *SetupKey) IsExpired() bool {
	if key.ExpiresAt.IsZero() {
		return false
	}
	return time.Now().After(key.ExpiresAt)
}

// IsOverUsed if the key was used too many times. SetupKey.UsageLimit == 0 indicates the unlimited usage.
func (key *SetupKey) IsOverUsed() bool {
	limit := key.UsageLimit
	if key.Type == SetupKeyOneOff {
		limit = 1
	}
	return limit > 0 && key.UsedTimes >= limit
}

// GenerateSetupKey generates a new setup key
func GenerateSetupKey(name string, t SetupKeyType, validFor time.Duration, autoGroups []string,
	usageLimit int, ephemeral bool) (*SetupKey, string) {
	key := strings.ToUpper(uuid.New().String())
	limit := usageLimit
	if t == SetupKeyOneOff {
		limit = 1
	}

	expiresAt := time.Time{}
	if validFor != 0 {
		expiresAt = time.Now().UTC().Add(validFor)
	}

	hashedKey := sha256.Sum256([]byte(key))
	encodedHashedKey := b64.StdEncoding.EncodeToString(hashedKey[:])

	return &SetupKey{
		Id:         strconv.Itoa(int(Hash(key))),
		Key:        encodedHashedKey,
		KeySecret:  hiddenKey(key, 4),
		Name:       name,
		Type:       t,
		CreatedAt:  time.Now().UTC(),
		ExpiresAt:  expiresAt,
		UpdatedAt:  time.Now().UTC(),
		Revoked:    false,
		UsedTimes:  0,
		AutoGroups: autoGroups,
		UsageLimit: limit,
		Ephemeral:  ephemeral,
	}, key
}

// GenerateDefaultSetupKey generates a default reusable setup key with an unlimited usage and 30 days expiration
func GenerateDefaultSetupKey() (*SetupKey, string) {
	return GenerateSetupKey(DefaultSetupKeyName, SetupKeyReusable, DefaultSetupKeyDuration, []string{},
		SetupKeyUnlimitedUsage, false)
}

func Hash(s string) uint32 {
	h := fnv.New32a()
	_, err := h.Write([]byte(s))
	if err != nil {
		panic(err)
	}
	return h.Sum32()
}

// CreateSetupKey generates a new setup key with a given name, type, list of groups IDs to auto-assign to peers registered with this key,
// and adds it to the specified account. A list of autoGroups IDs can be empty.
func (am *DefaultAccountManager) CreateSetupKey(ctx context.Context, accountID string, keyName string, keyType SetupKeyType,
	expiresIn time.Duration, autoGroups []string, usageLimit int, userID string, ephemeral bool) (*SetupKey, error) {
	unlock := am.Store.AcquireWriteLockByUID(ctx, accountID)
	defer unlock()

	user, err := am.Store.GetUserByUserID(ctx, LockingStrengthShare, userID)
	if err != nil {
		return nil, err
	}

	if user.AccountID != accountID {
		return nil, status.NewUserNotPartOfAccountError()
	}

<<<<<<< HEAD
	var setupKey *SetupKey
	var plainKey string
	var eventsToStore []func()

	err = am.Store.ExecuteInTransaction(ctx, func(transaction Store) error {
		if err = validateSetupKeyAutoGroups(ctx, transaction, accountID, autoGroups); err != nil {
			return err
		}

		setupKey, plainKey = GenerateSetupKey(keyName, keyType, expiresIn, autoGroups, usageLimit, ephemeral)
		setupKey.AccountID = accountID

		events := am.prepareSetupKeyEvents(ctx, transaction, accountID, userID, autoGroups, nil, setupKey)
		eventsToStore = append(eventsToStore, events...)

		return transaction.SaveSetupKey(ctx, LockingStrengthUpdate, setupKey)
	})
	if err != nil {
		return nil, err
	}

=======
	if user.IsRegularUser() {
		return nil, status.NewAdminPermissionError()
	}

	var setupKey *SetupKey
	var plainKey string
	var eventsToStore []func()

	err = am.Store.ExecuteInTransaction(ctx, func(transaction Store) error {
		if err = validateSetupKeyAutoGroups(ctx, transaction, accountID, autoGroups); err != nil {
			return err
		}

		setupKey, plainKey = GenerateSetupKey(keyName, keyType, expiresIn, autoGroups, usageLimit, ephemeral)
		setupKey.AccountID = accountID

		events := am.prepareSetupKeyEvents(ctx, transaction, accountID, userID, autoGroups, nil, setupKey)
		eventsToStore = append(eventsToStore, events...)

		return transaction.SaveSetupKey(ctx, LockingStrengthUpdate, setupKey)
	})
	if err != nil {
		return nil, err
	}

>>>>>>> 6cb697ee
	am.StoreEvent(ctx, userID, setupKey.Id, accountID, activity.SetupKeyCreated, setupKey.EventMeta())
	for _, storeEvent := range eventsToStore {
		storeEvent()
	}

	// for the creation return the plain key to the caller
	setupKey.Key = plainKey

	return setupKey, nil
}

// SaveSetupKey saves the provided SetupKey to the database overriding the existing one.
// Due to the unique nature of a SetupKey certain properties must not be overwritten
// (e.g. the key itself, creation date, ID, etc).
// These properties are overwritten: Name, AutoGroups, Revoked. The rest is copied from the existing key.
func (am *DefaultAccountManager) SaveSetupKey(ctx context.Context, accountID string, keyToSave *SetupKey, userID string) (*SetupKey, error) {
	if keyToSave == nil {
		return nil, status.Errorf(status.InvalidArgument, "provided setup key to update is nil")
	}

	unlock := am.Store.AcquireWriteLockByUID(ctx, accountID)
	defer unlock()

	user, err := am.Store.GetUserByUserID(ctx, LockingStrengthShare, userID)
	if err != nil {
		return nil, err
	}

	if user.AccountID != accountID {
		return nil, status.NewUserNotPartOfAccountError()
	}
<<<<<<< HEAD

	var oldKey *SetupKey
	var newKey *SetupKey
	var eventsToStore []func()

	err = am.Store.ExecuteInTransaction(ctx, func(transaction Store) error {
		if err = validateSetupKeyAutoGroups(ctx, transaction, accountID, keyToSave.AutoGroups); err != nil {
			return err
		}

		oldKey, err = transaction.GetSetupKeyByID(ctx, LockingStrengthShare, accountID, keyToSave.Id)
		if err != nil {
			return err
		}

		// only auto groups, revoked status, and name can be updated for now
		newKey = oldKey.Copy()
		newKey.Name = keyToSave.Name
		newKey.AutoGroups = keyToSave.AutoGroups
		newKey.Revoked = keyToSave.Revoked
		newKey.UpdatedAt = time.Now().UTC()

		addedGroups := difference(newKey.AutoGroups, oldKey.AutoGroups)
		removedGroups := difference(oldKey.AutoGroups, newKey.AutoGroups)

		events := am.prepareSetupKeyEvents(ctx, transaction, accountID, userID, addedGroups, removedGroups, oldKey)
		eventsToStore = append(eventsToStore, events...)

=======

	if user.IsRegularUser() {
		return nil, status.NewAdminPermissionError()
	}

	var oldKey *SetupKey
	var newKey *SetupKey
	var eventsToStore []func()

	err = am.Store.ExecuteInTransaction(ctx, func(transaction Store) error {
		if err = validateSetupKeyAutoGroups(ctx, transaction, accountID, keyToSave.AutoGroups); err != nil {
			return err
		}

		oldKey, err = transaction.GetSetupKeyByID(ctx, LockingStrengthShare, accountID, keyToSave.Id)
		if err != nil {
			return err
		}

		// only auto groups, revoked status, and name can be updated for now
		newKey = oldKey.Copy()
		newKey.Name = keyToSave.Name
		newKey.AutoGroups = keyToSave.AutoGroups
		newKey.Revoked = keyToSave.Revoked
		newKey.UpdatedAt = time.Now().UTC()

		addedGroups := difference(newKey.AutoGroups, oldKey.AutoGroups)
		removedGroups := difference(oldKey.AutoGroups, newKey.AutoGroups)

		events := am.prepareSetupKeyEvents(ctx, transaction, accountID, userID, addedGroups, removedGroups, oldKey)
		eventsToStore = append(eventsToStore, events...)

>>>>>>> 6cb697ee
		return transaction.SaveSetupKey(ctx, LockingStrengthUpdate, newKey)
	})
	if err != nil {
		return nil, err
	}

	if !oldKey.Revoked && newKey.Revoked {
		am.StoreEvent(ctx, userID, newKey.Id, accountID, activity.SetupKeyRevoked, newKey.EventMeta())
	}

	for _, storeEvent := range eventsToStore {
		storeEvent()
	}

	return newKey, nil
}

// ListSetupKeys returns a list of all setup keys of the account
func (am *DefaultAccountManager) ListSetupKeys(ctx context.Context, accountID, userID string) ([]*SetupKey, error) {
	user, err := am.Store.GetUserByUserID(ctx, LockingStrengthShare, userID)
	if err != nil {
		return nil, err
	}

	if user.AccountID != accountID {
		return nil, status.NewUserNotPartOfAccountError()
	}

	if user.IsRegularUser() {
		return nil, status.NewAdminPermissionError()
	}

	return am.Store.GetAccountSetupKeys(ctx, LockingStrengthShare, accountID)
}

// GetSetupKey looks up a SetupKey by KeyID, returns NotFound error if not found.
func (am *DefaultAccountManager) GetSetupKey(ctx context.Context, accountID, userID, keyID string) (*SetupKey, error) {
	user, err := am.Store.GetUserByUserID(ctx, LockingStrengthShare, userID)
	if err != nil {
		return nil, err
	}

	if user.AccountID != accountID {
		return nil, status.NewUserNotPartOfAccountError()
	}

	if user.IsRegularUser() {
		return nil, status.NewAdminPermissionError()
	}

	setupKey, err := am.Store.GetSetupKeyByID(ctx, LockingStrengthShare, keyID, accountID)
	if err != nil {
		return nil, err
	}

	// the UpdatedAt field was introduced later, so there might be that some keys have a Zero value (e.g, null in the store file)
	if setupKey.UpdatedAt.IsZero() {
		setupKey.UpdatedAt = setupKey.CreatedAt
	}

	return setupKey, nil
}

// DeleteSetupKey removes the setup key from the account
func (am *DefaultAccountManager) DeleteSetupKey(ctx context.Context, accountID, userID, keyID string) error {
	user, err := am.Store.GetUserByUserID(ctx, LockingStrengthShare, userID)
	if err != nil {
		return err
	}

	if user.AccountID != accountID {
		return status.NewUserNotPartOfAccountError()
	}

	if user.IsRegularUser() {
		return status.NewAdminPermissionError()
	}

	var deletedSetupKey *SetupKey

	err = am.Store.ExecuteInTransaction(ctx, func(transaction Store) error {
		deletedSetupKey, err = transaction.GetSetupKeyByID(ctx, LockingStrengthShare, accountID, keyID)
		if err != nil {
			return err
		}

		return transaction.DeleteSetupKey(ctx, LockingStrengthUpdate, accountID, keyID)
	})
	if err != nil {
		return err
	}

	am.StoreEvent(ctx, userID, keyID, accountID, activity.SetupKeyDeleted, deletedSetupKey.EventMeta())

	return nil
}

func validateSetupKeyAutoGroups(ctx context.Context, transaction Store, accountID string, autoGroupIDs []string) error {
<<<<<<< HEAD
	for _, groupID := range autoGroupIDs {
		group, err := transaction.GetGroupByID(ctx, LockingStrengthShare, accountID, groupID)
		if err != nil {
			return err
=======
	groups, err := transaction.GetGroupsByIDs(ctx, LockingStrengthShare, accountID, autoGroupIDs)
	if err != nil {
		return err
	}

	for _, groupID := range autoGroupIDs {
		group, ok := groups[groupID]
		if !ok {
			return status.Errorf(status.NotFound, "group not found: %s", groupID)
>>>>>>> 6cb697ee
		}

		if group.IsGroupAll() {
			return status.Errorf(status.InvalidArgument, "can't add 'All' group to the setup key")
		}
	}

	return nil
}

// prepareSetupKeyEvents prepares a list of event functions to be stored.
func (am *DefaultAccountManager) prepareSetupKeyEvents(ctx context.Context, transaction Store, accountID, userID string, addedGroups, removedGroups []string, key *SetupKey) []func() {
	var eventsToStore []func()

<<<<<<< HEAD
	for _, g := range removedGroups {
		group, err := transaction.GetGroupByID(ctx, LockingStrengthShare, accountID, g)
		if err != nil {
=======
	modifiedGroups := slices.Concat(addedGroups, removedGroups)
	groups, err := transaction.GetGroupsByIDs(ctx, LockingStrengthShare, accountID, modifiedGroups)
	if err != nil {
		log.WithContext(ctx).Errorf("issue getting groups for setup key events: %v", err)
		return nil
	}

	for _, g := range removedGroups {
		group, ok := groups[g]
		if !ok {
>>>>>>> 6cb697ee
			log.WithContext(ctx).Debugf("skipped adding group: %s GroupRemovedFromSetupKey activity: %v", g, err)
			continue
		}

<<<<<<< HEAD
		meta := map[string]any{"group": group.Name, "group_id": group.ID, "setupkey": key.Name}
		am.StoreEvent(ctx, userID, key.Id, accountID, activity.GroupRemovedFromSetupKey, meta)
	}

	for _, g := range addedGroups {
		group, err := transaction.GetGroupByID(ctx, LockingStrengthShare, accountID, g)
		if err != nil {
=======
		eventsToStore = append(eventsToStore, func() {
			meta := map[string]any{"group": group.Name, "group_id": group.ID, "setupkey": key.Name}
			am.StoreEvent(ctx, userID, key.Id, accountID, activity.GroupRemovedFromSetupKey, meta)
		})
	}

	for _, g := range addedGroups {
		group, ok := groups[g]
		if !ok {
>>>>>>> 6cb697ee
			log.WithContext(ctx).Debugf("skipped adding group: %s GroupAddedToSetupKey activity: %v", g, err)
			continue
		}

<<<<<<< HEAD
		meta := map[string]any{"group": group.Name, "group_id": group.ID, "setupkey": key.Name}
		am.StoreEvent(ctx, userID, key.Id, accountID, activity.GroupAddedToSetupKey, meta)
=======
		eventsToStore = append(eventsToStore, func() {
			meta := map[string]any{"group": group.Name, "group_id": group.ID, "setupkey": key.Name}
			am.StoreEvent(ctx, userID, key.Id, accountID, activity.GroupAddedToSetupKey, meta)
		})
>>>>>>> 6cb697ee
	}

	return eventsToStore
}<|MERGE_RESOLUTION|>--- conflicted
+++ resolved
@@ -237,7 +237,10 @@
 		return nil, status.NewUserNotPartOfAccountError()
 	}
 
-<<<<<<< HEAD
+	if user.IsRegularUser() {
+		return nil, status.NewAdminPermissionError()
+	}
+
 	var setupKey *SetupKey
 	var plainKey string
 	var eventsToStore []func()
@@ -259,33 +262,6 @@
 		return nil, err
 	}
 
-=======
-	if user.IsRegularUser() {
-		return nil, status.NewAdminPermissionError()
-	}
-
-	var setupKey *SetupKey
-	var plainKey string
-	var eventsToStore []func()
-
-	err = am.Store.ExecuteInTransaction(ctx, func(transaction Store) error {
-		if err = validateSetupKeyAutoGroups(ctx, transaction, accountID, autoGroups); err != nil {
-			return err
-		}
-
-		setupKey, plainKey = GenerateSetupKey(keyName, keyType, expiresIn, autoGroups, usageLimit, ephemeral)
-		setupKey.AccountID = accountID
-
-		events := am.prepareSetupKeyEvents(ctx, transaction, accountID, userID, autoGroups, nil, setupKey)
-		eventsToStore = append(eventsToStore, events...)
-
-		return transaction.SaveSetupKey(ctx, LockingStrengthUpdate, setupKey)
-	})
-	if err != nil {
-		return nil, err
-	}
-
->>>>>>> 6cb697ee
 	am.StoreEvent(ctx, userID, setupKey.Id, accountID, activity.SetupKeyCreated, setupKey.EventMeta())
 	for _, storeEvent := range eventsToStore {
 		storeEvent()
@@ -317,7 +293,10 @@
 	if user.AccountID != accountID {
 		return nil, status.NewUserNotPartOfAccountError()
 	}
-<<<<<<< HEAD
+
+	if user.IsRegularUser() {
+		return nil, status.NewAdminPermissionError()
+	}
 
 	var oldKey *SetupKey
 	var newKey *SetupKey
@@ -346,40 +325,6 @@
 		events := am.prepareSetupKeyEvents(ctx, transaction, accountID, userID, addedGroups, removedGroups, oldKey)
 		eventsToStore = append(eventsToStore, events...)
 
-=======
-
-	if user.IsRegularUser() {
-		return nil, status.NewAdminPermissionError()
-	}
-
-	var oldKey *SetupKey
-	var newKey *SetupKey
-	var eventsToStore []func()
-
-	err = am.Store.ExecuteInTransaction(ctx, func(transaction Store) error {
-		if err = validateSetupKeyAutoGroups(ctx, transaction, accountID, keyToSave.AutoGroups); err != nil {
-			return err
-		}
-
-		oldKey, err = transaction.GetSetupKeyByID(ctx, LockingStrengthShare, accountID, keyToSave.Id)
-		if err != nil {
-			return err
-		}
-
-		// only auto groups, revoked status, and name can be updated for now
-		newKey = oldKey.Copy()
-		newKey.Name = keyToSave.Name
-		newKey.AutoGroups = keyToSave.AutoGroups
-		newKey.Revoked = keyToSave.Revoked
-		newKey.UpdatedAt = time.Now().UTC()
-
-		addedGroups := difference(newKey.AutoGroups, oldKey.AutoGroups)
-		removedGroups := difference(oldKey.AutoGroups, newKey.AutoGroups)
-
-		events := am.prepareSetupKeyEvents(ctx, transaction, accountID, userID, addedGroups, removedGroups, oldKey)
-		eventsToStore = append(eventsToStore, events...)
-
->>>>>>> 6cb697ee
 		return transaction.SaveSetupKey(ctx, LockingStrengthUpdate, newKey)
 	})
 	if err != nil {
@@ -478,12 +423,6 @@
 }
 
 func validateSetupKeyAutoGroups(ctx context.Context, transaction Store, accountID string, autoGroupIDs []string) error {
-<<<<<<< HEAD
-	for _, groupID := range autoGroupIDs {
-		group, err := transaction.GetGroupByID(ctx, LockingStrengthShare, accountID, groupID)
-		if err != nil {
-			return err
-=======
 	groups, err := transaction.GetGroupsByIDs(ctx, LockingStrengthShare, accountID, autoGroupIDs)
 	if err != nil {
 		return err
@@ -493,7 +432,6 @@
 		group, ok := groups[groupID]
 		if !ok {
 			return status.Errorf(status.NotFound, "group not found: %s", groupID)
->>>>>>> 6cb697ee
 		}
 
 		if group.IsGroupAll() {
@@ -508,11 +446,6 @@
 func (am *DefaultAccountManager) prepareSetupKeyEvents(ctx context.Context, transaction Store, accountID, userID string, addedGroups, removedGroups []string, key *SetupKey) []func() {
 	var eventsToStore []func()
 
-<<<<<<< HEAD
-	for _, g := range removedGroups {
-		group, err := transaction.GetGroupByID(ctx, LockingStrengthShare, accountID, g)
-		if err != nil {
-=======
 	modifiedGroups := slices.Concat(addedGroups, removedGroups)
 	groups, err := transaction.GetGroupsByIDs(ctx, LockingStrengthShare, accountID, modifiedGroups)
 	if err != nil {
@@ -523,20 +456,10 @@
 	for _, g := range removedGroups {
 		group, ok := groups[g]
 		if !ok {
->>>>>>> 6cb697ee
 			log.WithContext(ctx).Debugf("skipped adding group: %s GroupRemovedFromSetupKey activity: %v", g, err)
 			continue
 		}
 
-<<<<<<< HEAD
-		meta := map[string]any{"group": group.Name, "group_id": group.ID, "setupkey": key.Name}
-		am.StoreEvent(ctx, userID, key.Id, accountID, activity.GroupRemovedFromSetupKey, meta)
-	}
-
-	for _, g := range addedGroups {
-		group, err := transaction.GetGroupByID(ctx, LockingStrengthShare, accountID, g)
-		if err != nil {
-=======
 		eventsToStore = append(eventsToStore, func() {
 			meta := map[string]any{"group": group.Name, "group_id": group.ID, "setupkey": key.Name}
 			am.StoreEvent(ctx, userID, key.Id, accountID, activity.GroupRemovedFromSetupKey, meta)
@@ -546,20 +469,14 @@
 	for _, g := range addedGroups {
 		group, ok := groups[g]
 		if !ok {
->>>>>>> 6cb697ee
 			log.WithContext(ctx).Debugf("skipped adding group: %s GroupAddedToSetupKey activity: %v", g, err)
 			continue
 		}
 
-<<<<<<< HEAD
-		meta := map[string]any{"group": group.Name, "group_id": group.ID, "setupkey": key.Name}
-		am.StoreEvent(ctx, userID, key.Id, accountID, activity.GroupAddedToSetupKey, meta)
-=======
 		eventsToStore = append(eventsToStore, func() {
 			meta := map[string]any{"group": group.Name, "group_id": group.ID, "setupkey": key.Name}
 			am.StoreEvent(ctx, userID, key.Id, accountID, activity.GroupAddedToSetupKey, meta)
 		})
->>>>>>> 6cb697ee
 	}
 
 	return eventsToStore
