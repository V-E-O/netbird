package server

import (
	"context"
	"crypto/sha256"
	b64 "encoding/base64"
	"errors"
	"fmt"
	"hash/crc32"
	"math/rand"
	"net"
	"net/netip"
	"reflect"
	"regexp"
	"slices"
	"strings"
	"sync"
	"time"

	"github.com/eko/gocache/v3/cache"
	cacheStore "github.com/eko/gocache/v3/store"
	"github.com/hashicorp/go-multierror"
	"github.com/miekg/dns"
	gocache "github.com/patrickmn/go-cache"
	"github.com/rs/xid"
	log "github.com/sirupsen/logrus"
	"golang.org/x/exp/maps"

	"github.com/netbirdio/netbird/base62"
	nbdns "github.com/netbirdio/netbird/dns"
	"github.com/netbirdio/netbird/management/domain"
	"github.com/netbirdio/netbird/management/server/account"
	"github.com/netbirdio/netbird/management/server/activity"
	"github.com/netbirdio/netbird/management/server/geolocation"
	nbgroup "github.com/netbirdio/netbird/management/server/group"
	"github.com/netbirdio/netbird/management/server/idp"
	"github.com/netbirdio/netbird/management/server/integrated_validator"
	"github.com/netbirdio/netbird/management/server/integration_reference"
	"github.com/netbirdio/netbird/management/server/jwtclaims"
	nbpeer "github.com/netbirdio/netbird/management/server/peer"
	"github.com/netbirdio/netbird/management/server/posture"
	"github.com/netbirdio/netbird/management/server/status"
	"github.com/netbirdio/netbird/management/server/telemetry"
	"github.com/netbirdio/netbird/route"
)

const (
	PublicCategory                  = "public"
	PrivateCategory                 = "private"
	UnknownCategory                 = "unknown"
	CacheExpirationMax              = 7 * 24 * 3600 * time.Second // 7 days
	CacheExpirationMin              = 3 * 24 * 3600 * time.Second // 3 days
	DefaultPeerLoginExpiration      = 24 * time.Hour
	DefaultPeerInactivityExpiration = 10 * time.Minute
	emptyUserID                     = "empty user ID in claims"
	errorGettingDomainAccIDFmt      = "error getting account ID by private domain: %v"
)

type userLoggedInOnce bool

type ExternalCacheManager cache.CacheInterface[*idp.UserData]

func cacheEntryExpiration() time.Duration {
	r := rand.Intn(int(CacheExpirationMax.Milliseconds()-CacheExpirationMin.Milliseconds())) + int(CacheExpirationMin.Milliseconds())
	return time.Duration(r) * time.Millisecond
}

type AccountManager interface {
	GetOrCreateAccountByUser(ctx context.Context, userId, domain string) (*Account, error)
	GetAccount(ctx context.Context, accountID string) (*Account, error)
	CreateSetupKey(ctx context.Context, accountID string, keyName string, keyType SetupKeyType, expiresIn time.Duration,
		autoGroups []string, usageLimit int, userID string, ephemeral bool) (*SetupKey, error)
	SaveSetupKey(ctx context.Context, accountID string, key *SetupKey, userID string) (*SetupKey, error)
	CreateUser(ctx context.Context, accountID, initiatorUserID string, key *UserInfo) (*UserInfo, error)
	DeleteUser(ctx context.Context, accountID, initiatorUserID string, targetUserID string) error
	DeleteRegularUsers(ctx context.Context, accountID, initiatorUserID string, targetUserIDs []string) error
	InviteUser(ctx context.Context, accountID string, initiatorUserID string, targetUserID string) error
	ListSetupKeys(ctx context.Context, accountID, userID string) ([]*SetupKey, error)
	SaveUser(ctx context.Context, accountID, initiatorUserID string, update *User) (*UserInfo, error)
	SaveOrAddUser(ctx context.Context, accountID, initiatorUserID string, update *User, addIfNotExists bool) (*UserInfo, error)
	SaveOrAddUsers(ctx context.Context, accountID, initiatorUserID string, updates []*User, addIfNotExists bool) ([]*UserInfo, error)
	GetSetupKey(ctx context.Context, accountID, userID, keyID string) (*SetupKey, error)
	GetAccountByID(ctx context.Context, accountID string, userID string) (*Account, error)
	AccountExists(ctx context.Context, accountID string) (bool, error)
	GetAccountIDByUserID(ctx context.Context, userID, domain string) (string, error)
	GetAccountIDFromToken(ctx context.Context, claims jwtclaims.AuthorizationClaims) (string, string, error)
	CheckUserAccessByJWTGroups(ctx context.Context, claims jwtclaims.AuthorizationClaims) error
	GetAccountFromPAT(ctx context.Context, pat string) (*Account, *User, *PersonalAccessToken, error)
	DeleteAccount(ctx context.Context, accountID, userID string) error
	MarkPATUsed(ctx context.Context, tokenID string) error
	GetUserByID(ctx context.Context, id string) (*User, error)
	GetUser(ctx context.Context, claims jwtclaims.AuthorizationClaims) (*User, error)
	ListUsers(ctx context.Context, accountID string) ([]*User, error)
	GetPeers(ctx context.Context, accountID, userID string) ([]*nbpeer.Peer, error)
	MarkPeerConnected(ctx context.Context, peerKey string, connected bool, realIP net.IP, accountID string) error
	DeletePeer(ctx context.Context, accountID, peerID, userID string) error
	UpdatePeer(ctx context.Context, accountID, userID string, peer *nbpeer.Peer) (*nbpeer.Peer, error)
	GetNetworkMap(ctx context.Context, peerID string) (*NetworkMap, error)
	GetPeerNetwork(ctx context.Context, peerID string) (*Network, error)
	AddPeer(ctx context.Context, setupKey, userID string, peer *nbpeer.Peer) (*nbpeer.Peer, *NetworkMap, []*posture.Checks, error)
	CreatePAT(ctx context.Context, accountID string, initiatorUserID string, targetUserID string, tokenName string, expiresIn int) (*PersonalAccessTokenGenerated, error)
	DeletePAT(ctx context.Context, accountID string, initiatorUserID string, targetUserID string, tokenID string) error
	GetPAT(ctx context.Context, accountID string, initiatorUserID string, targetUserID string, tokenID string) (*PersonalAccessToken, error)
	GetAllPATs(ctx context.Context, accountID string, initiatorUserID string, targetUserID string) ([]*PersonalAccessToken, error)
	GetUsersFromAccount(ctx context.Context, accountID, userID string) ([]*UserInfo, error)
	GetGroup(ctx context.Context, accountId, groupID, userID string) (*nbgroup.Group, error)
	GetAllGroups(ctx context.Context, accountID, userID string) ([]*nbgroup.Group, error)
	GetGroupByName(ctx context.Context, groupName, accountID string) (*nbgroup.Group, error)
	SaveGroup(ctx context.Context, accountID, userID string, group *nbgroup.Group) error
	SaveGroups(ctx context.Context, accountID, userID string, newGroups []*nbgroup.Group) error
	DeleteGroup(ctx context.Context, accountId, userId, groupID string) error
	DeleteGroups(ctx context.Context, accountId, userId string, groupIDs []string) error
	GroupAddPeer(ctx context.Context, accountId, groupID, peerID string) error
	GroupDeletePeer(ctx context.Context, accountId, groupID, peerID string) error
	GetPeerGroups(ctx context.Context, accountID, peerID string) ([]*nbgroup.Group, error)
	GetPolicy(ctx context.Context, accountID, policyID, userID string) (*Policy, error)
	SavePolicy(ctx context.Context, accountID, userID string, policy *Policy) (*Policy, error)
	DeletePolicy(ctx context.Context, accountID, policyID, userID string) error
	ListPolicies(ctx context.Context, accountID, userID string) ([]*Policy, error)
	GetRoute(ctx context.Context, accountID string, routeID route.ID, userID string) (*route.Route, error)
	CreateRoute(ctx context.Context, accountID string, prefix netip.Prefix, networkType route.NetworkType, domains domain.List, peerID string, peerGroupIDs []string, description string, netID route.NetID, masquerade bool, metric int, groups, accessControlGroupIDs []string, enabled bool, userID string, keepRoute bool) (*route.Route, error)
	SaveRoute(ctx context.Context, accountID, userID string, route *route.Route) error
	DeleteRoute(ctx context.Context, accountID string, routeID route.ID, userID string) error
	ListRoutes(ctx context.Context, accountID, userID string) ([]*route.Route, error)
	GetNameServerGroup(ctx context.Context, accountID, userID, nsGroupID string) (*nbdns.NameServerGroup, error)
	CreateNameServerGroup(ctx context.Context, accountID string, name, description string, nameServerList []nbdns.NameServer, groups []string, primary bool, domains []string, enabled bool, userID string, searchDomainsEnabled bool) (*nbdns.NameServerGroup, error)
	SaveNameServerGroup(ctx context.Context, accountID, userID string, nsGroupToSave *nbdns.NameServerGroup) error
	DeleteNameServerGroup(ctx context.Context, accountID, nsGroupID, userID string) error
	ListNameServerGroups(ctx context.Context, accountID string, userID string) ([]*nbdns.NameServerGroup, error)
	GetDNSDomain() string
	StoreEvent(ctx context.Context, initiatorID, targetID, accountID string, activityID activity.ActivityDescriber, meta map[string]any)
	GetEvents(ctx context.Context, accountID, userID string) ([]*activity.Event, error)
	GetDNSSettings(ctx context.Context, accountID string, userID string) (*DNSSettings, error)
	SaveDNSSettings(ctx context.Context, accountID string, userID string, dnsSettingsToSave *DNSSettings) error
	GetPeer(ctx context.Context, accountID, peerID, userID string) (*nbpeer.Peer, error)
	UpdateAccountSettings(ctx context.Context, accountID, userID string, newSettings *Settings) (*Account, error)
	LoginPeer(ctx context.Context, login PeerLogin) (*nbpeer.Peer, *NetworkMap, []*posture.Checks, error)                // used by peer gRPC API
	SyncPeer(ctx context.Context, sync PeerSync, accountID string) (*nbpeer.Peer, *NetworkMap, []*posture.Checks, error) // used by peer gRPC API
	GetAllConnectedPeers() (map[string]struct{}, error)
	HasConnectedChannel(peerID string) bool
	GetExternalCacheManager() ExternalCacheManager
	GetPostureChecks(ctx context.Context, accountID, postureChecksID, userID string) (*posture.Checks, error)
	SavePostureChecks(ctx context.Context, accountID, userID string, postureChecks *posture.Checks) (*posture.Checks, error)
	DeletePostureChecks(ctx context.Context, accountID, postureChecksID, userID string) error
	ListPostureChecks(ctx context.Context, accountID, userID string) ([]*posture.Checks, error)
	GetIdpManager() idp.Manager
	UpdateIntegratedValidatorGroups(ctx context.Context, accountID string, userID string, groups []string) error
	GroupValidation(ctx context.Context, accountId string, groups []string) (bool, error)
	GetValidatedPeers(ctx context.Context, accountID string) (map[string]struct{}, error)
	SyncAndMarkPeer(ctx context.Context, accountID string, peerPubKey string, meta nbpeer.PeerSystemMeta, realIP net.IP) (*nbpeer.Peer, *NetworkMap, []*posture.Checks, error)
	OnPeerDisconnected(ctx context.Context, accountID string, peerPubKey string) error
	SyncPeerMeta(ctx context.Context, peerPubKey string, meta nbpeer.PeerSystemMeta) error
	FindExistingPostureCheck(accountID string, checks *posture.ChecksDefinition) (*posture.Checks, error)
	GetAccountIDForPeerKey(ctx context.Context, peerKey string) (string, error)
	GetAccountSettings(ctx context.Context, accountID string, userID string) (*Settings, error)
	DeleteSetupKey(ctx context.Context, accountID, userID, keyID string) error
}

type DefaultAccountManager struct {
	Store Store
	// cacheMux and cacheLoading helps to make sure that only a single cache reload runs at a time per accountID
	cacheMux sync.Mutex
	// cacheLoading keeps the accountIDs that are currently reloading. The accountID has to be removed once cache has been reloaded
	cacheLoading         map[string]chan struct{}
	peersUpdateManager   *PeersUpdateManager
	idpManager           idp.Manager
	cacheManager         cache.CacheInterface[[]*idp.UserData]
	externalCacheManager ExternalCacheManager
	ctx                  context.Context
	eventStore           activity.Store
	geo                  *geolocation.Geolocation

	requestBuffer *AccountRequestBuffer

	// singleAccountMode indicates whether the instance has a single account.
	// If true, then every new user will end up under the same account.
	// This value will be set to false if management service has more than one account.
	singleAccountMode bool
	// singleAccountModeDomain is a domain to use in singleAccountMode setup
	singleAccountModeDomain string
	// dnsDomain is used for peer resolution. This is appended to the peer's name
	dnsDomain       string
	peerLoginExpiry Scheduler

	peerInactivityExpiry Scheduler

	// userDeleteFromIDPEnabled allows to delete user from IDP when user is deleted from account
	userDeleteFromIDPEnabled bool

	integratedPeerValidator integrated_validator.IntegratedValidator

	metrics telemetry.AppMetrics
}

// Settings represents Account settings structure that can be modified via API and Dashboard
type Settings struct {
	// PeerLoginExpirationEnabled globally enables or disables peer login expiration
	PeerLoginExpirationEnabled bool

	// PeerLoginExpiration is a setting that indicates when peer login expires.
	// Applies to all peers that have Peer.LoginExpirationEnabled set to true.
	PeerLoginExpiration time.Duration

	// PeerInactivityExpirationEnabled globally enables or disables peer inactivity expiration
	PeerInactivityExpirationEnabled bool

	// PeerInactivityExpiration is a setting that indicates when peer inactivity expires.
	// Applies to all peers that have Peer.PeerInactivityExpirationEnabled set to true.
	PeerInactivityExpiration time.Duration

	// RegularUsersViewBlocked allows to block regular users from viewing even their own peers and some UI elements
	RegularUsersViewBlocked bool

	// GroupsPropagationEnabled allows to propagate auto groups from the user to the peer
	GroupsPropagationEnabled bool

	// JWTGroupsEnabled allows extract groups from JWT claim, which name defined in the JWTGroupsClaimName
	// and add it to account groups.
	JWTGroupsEnabled bool

	// JWTGroupsClaimName from which we extract groups name to add it to account groups
	JWTGroupsClaimName string

	// JWTAllowGroups list of groups to which users are allowed access
	JWTAllowGroups []string `gorm:"serializer:json"`

	// Extra is a dictionary of Account settings
	Extra *account.ExtraSettings `gorm:"embedded;embeddedPrefix:extra_"`
}

// Copy copies the Settings struct
func (s *Settings) Copy() *Settings {
	settings := &Settings{
		PeerLoginExpirationEnabled: s.PeerLoginExpirationEnabled,
		PeerLoginExpiration:        s.PeerLoginExpiration,
		JWTGroupsEnabled:           s.JWTGroupsEnabled,
		JWTGroupsClaimName:         s.JWTGroupsClaimName,
		GroupsPropagationEnabled:   s.GroupsPropagationEnabled,
		JWTAllowGroups:             s.JWTAllowGroups,
		RegularUsersViewBlocked:    s.RegularUsersViewBlocked,

		PeerInactivityExpirationEnabled: s.PeerInactivityExpirationEnabled,
		PeerInactivityExpiration:        s.PeerInactivityExpiration,
	}
	if s.Extra != nil {
		settings.Extra = s.Extra.Copy()
	}
	return settings
}

// Account represents a unique account of the system
type Account struct {
	// we have to name column to aid as it collides with Network.Id when work with associations
	Id string `gorm:"primaryKey"`

	// User.Id it was created by
	CreatedBy              string
	CreatedAt              time.Time
	Domain                 string `gorm:"index"`
	DomainCategory         string
	IsDomainPrimaryAccount bool
	SetupKeys              map[string]*SetupKey              `gorm:"-"`
	SetupKeysG             []SetupKey                        `json:"-" gorm:"foreignKey:AccountID;references:id"`
	Network                *Network                          `gorm:"embedded;embeddedPrefix:network_"`
	Peers                  map[string]*nbpeer.Peer           `gorm:"-"`
	PeersG                 []nbpeer.Peer                     `json:"-" gorm:"foreignKey:AccountID;references:id"`
	Users                  map[string]*User                  `gorm:"-"`
	UsersG                 []User                            `json:"-" gorm:"foreignKey:AccountID;references:id"`
	Groups                 map[string]*nbgroup.Group         `gorm:"-"`
	GroupsG                []nbgroup.Group                   `json:"-" gorm:"foreignKey:AccountID;references:id"`
	Policies               []*Policy                         `gorm:"foreignKey:AccountID;references:id"`
	Routes                 map[route.ID]*route.Route         `gorm:"-"`
	RoutesG                []route.Route                     `json:"-" gorm:"foreignKey:AccountID;references:id"`
	NameServerGroups       map[string]*nbdns.NameServerGroup `gorm:"-"`
	NameServerGroupsG      []nbdns.NameServerGroup           `json:"-" gorm:"foreignKey:AccountID;references:id"`
	DNSSettings            DNSSettings                       `gorm:"embedded;embeddedPrefix:dns_settings_"`
	PostureChecks          []*posture.Checks                 `gorm:"foreignKey:AccountID;references:id"`
	// Settings is a dictionary of Account settings
	Settings *Settings `gorm:"embedded;embeddedPrefix:settings_"`
}

// Subclass used in gorm to only load settings and not whole account
type AccountSettings struct {
	Settings *Settings `gorm:"embedded;embeddedPrefix:settings_"`
}

// Subclass used in gorm to only load network and not whole account
type AccountNetwork struct {
	Network *Network `gorm:"embedded;embeddedPrefix:network_"`
}

// AccountDNSSettings used in gorm to only load dns settings and not whole account
type AccountDNSSettings struct {
	DNSSettings DNSSettings `gorm:"embedded;embeddedPrefix:dns_settings_"`
}

type UserPermissions struct {
	DashboardView string `json:"dashboard_view"`
}

type UserInfo struct {
	ID                   string                                     `json:"id"`
	Email                string                                     `json:"email"`
	Name                 string                                     `json:"name"`
	Role                 string                                     `json:"role"`
	AutoGroups           []string                                   `json:"auto_groups"`
	Status               string                                     `json:"-"`
	IsServiceUser        bool                                       `json:"is_service_user"`
	IsBlocked            bool                                       `json:"is_blocked"`
	NonDeletable         bool                                       `json:"non_deletable"`
	LastLogin            time.Time                                  `json:"last_login"`
	Issued               string                                     `json:"issued"`
	IntegrationReference integration_reference.IntegrationReference `json:"-"`
	Permissions          UserPermissions                            `json:"permissions"`
}

// getRoutesToSync returns the enabled routes for the peer ID and the routes
// from the ACL peers that have distribution groups associated with the peer ID.
// Please mind, that the returned route.Route objects will contain Peer.Key instead of Peer.ID.
func (a *Account) getRoutesToSync(ctx context.Context, peerID string, aclPeers []*nbpeer.Peer) []*route.Route {
	routes, peerDisabledRoutes := a.getRoutingPeerRoutes(ctx, peerID)
	peerRoutesMembership := make(lookupMap)
	for _, r := range append(routes, peerDisabledRoutes...) {
		peerRoutesMembership[string(r.GetHAUniqueID())] = struct{}{}
	}

	groupListMap := a.getPeerGroups(peerID)
	for _, peer := range aclPeers {
		activeRoutes, _ := a.getRoutingPeerRoutes(ctx, peer.ID)
		groupFilteredRoutes := a.filterRoutesByGroups(activeRoutes, groupListMap)
		filteredRoutes := a.filterRoutesFromPeersOfSameHAGroup(groupFilteredRoutes, peerRoutesMembership)
		routes = append(routes, filteredRoutes...)
	}

	return routes
}

// filterRoutesFromPeersOfSameHAGroup filters and returns a list of routes that don't share the same HA route membership
func (a *Account) filterRoutesFromPeersOfSameHAGroup(routes []*route.Route, peerMemberships lookupMap) []*route.Route {
	var filteredRoutes []*route.Route
	for _, r := range routes {
		_, found := peerMemberships[string(r.GetHAUniqueID())]
		if !found {
			filteredRoutes = append(filteredRoutes, r)
		}
	}
	return filteredRoutes
}

// filterRoutesByGroups returns a list with routes that have distribution groups in the group's map
func (a *Account) filterRoutesByGroups(routes []*route.Route, groupListMap lookupMap) []*route.Route {
	var filteredRoutes []*route.Route
	for _, r := range routes {
		for _, groupID := range r.Groups {
			_, found := groupListMap[groupID]
			if found {
				filteredRoutes = append(filteredRoutes, r)
				break
			}
		}
	}
	return filteredRoutes
}

// getRoutingPeerRoutes returns the enabled and disabled lists of routes that the given routing peer serves
// Please mind, that the returned route.Route objects will contain Peer.Key instead of Peer.ID.
// If the given is not a routing peer, then the lists are empty.
func (a *Account) getRoutingPeerRoutes(ctx context.Context, peerID string) (enabledRoutes []*route.Route, disabledRoutes []*route.Route) {

	peer := a.GetPeer(peerID)
	if peer == nil {
		log.WithContext(ctx).Errorf("peer %s that doesn't exist under account %s", peerID, a.Id)
		return enabledRoutes, disabledRoutes
	}

	// currently we support only linux routing peers
	if peer.Meta.GoOS != "linux" {
		return enabledRoutes, disabledRoutes
	}

	seenRoute := make(map[route.ID]struct{})

	takeRoute := func(r *route.Route, id string) {
		if _, ok := seenRoute[r.ID]; ok {
			return
		}
		seenRoute[r.ID] = struct{}{}

		if r.Enabled {
			r.Peer = peer.Key
			enabledRoutes = append(enabledRoutes, r)
			return
		}
		disabledRoutes = append(disabledRoutes, r)
	}

	for _, r := range a.Routes {
		for _, groupID := range r.PeerGroups {
			group := a.GetGroup(groupID)
			if group == nil {
				log.WithContext(ctx).Errorf("route %s has peers group %s that doesn't exist under account %s", r.ID, groupID, a.Id)
				continue
			}
			for _, id := range group.Peers {
				if id != peerID {
					continue
				}

				newPeerRoute := r.Copy()
				newPeerRoute.Peer = id
				newPeerRoute.PeerGroups = nil
				newPeerRoute.ID = route.ID(string(r.ID) + ":" + id) // we have to provide unique route id when distribute network map
				takeRoute(newPeerRoute, id)
				break
			}
		}
		if r.Peer == peerID {
			takeRoute(r.Copy(), peerID)
		}
	}

	return enabledRoutes, disabledRoutes
}

// GetRoutesByPrefixOrDomains return list of routes by account and route prefix
func (a *Account) GetRoutesByPrefixOrDomains(prefix netip.Prefix, domains domain.List) []*route.Route {
	var routes []*route.Route
	for _, r := range a.Routes {
		dynamic := r.IsDynamic()
		if dynamic && r.Domains.PunycodeString() == domains.PunycodeString() ||
			!dynamic && r.Network.String() == prefix.String() {
			routes = append(routes, r)
		}
	}

	return routes
}

// GetGroup returns a group by ID if exists, nil otherwise
func (a *Account) GetGroup(groupID string) *nbgroup.Group {
	return a.Groups[groupID]
}

// GetPeerNetworkMap returns the networkmap for the given peer ID.
func (a *Account) GetPeerNetworkMap(
	ctx context.Context,
	peerID string,
	peersCustomZone nbdns.CustomZone,
	validatedPeersMap map[string]struct{},
	metrics *telemetry.AccountManagerMetrics,
) *NetworkMap {
	start := time.Now()

	peer := a.Peers[peerID]
	if peer == nil {
		return &NetworkMap{
			Network: a.Network.Copy(),
		}
	}

	if _, ok := validatedPeersMap[peerID]; !ok {
		return &NetworkMap{
			Network: a.Network.Copy(),
		}
	}

	aclPeers, firewallRules := a.getPeerConnectionResources(ctx, peerID, validatedPeersMap)
	// exclude expired peers
	var peersToConnect []*nbpeer.Peer
	var expiredPeers []*nbpeer.Peer
	for _, p := range aclPeers {
		expired, _ := p.LoginExpired(a.Settings.PeerLoginExpiration)
		if a.Settings.PeerLoginExpirationEnabled && expired {
			expiredPeers = append(expiredPeers, p)
			continue
		}
		peersToConnect = append(peersToConnect, p)
	}

	routesUpdate := a.getRoutesToSync(ctx, peerID, peersToConnect)
	routesFirewallRules := a.getPeerRoutesFirewallRules(ctx, peerID, validatedPeersMap)

	dnsManagementStatus := a.getPeerDNSManagementStatus(peerID)
	dnsUpdate := nbdns.Config{
		ServiceEnable: dnsManagementStatus,
	}

	if dnsManagementStatus {
		var zones []nbdns.CustomZone

		if peersCustomZone.Domain != "" {
			zones = append(zones, peersCustomZone)
		}
		dnsUpdate.CustomZones = zones
		dnsUpdate.NameServerGroups = getPeerNSGroups(a, peerID)
	}

	nm := &NetworkMap{
		Peers:               peersToConnect,
		Network:             a.Network.Copy(),
		Routes:              routesUpdate,
		DNSConfig:           dnsUpdate,
		OfflinePeers:        expiredPeers,
		FirewallRules:       firewallRules,
		RoutesFirewallRules: routesFirewallRules,
	}

	if metrics != nil {
		objectCount := int64(len(peersToConnect) + len(expiredPeers) + len(routesUpdate) + len(firewallRules))
		metrics.CountNetworkMapObjects(objectCount)
		metrics.CountGetPeerNetworkMapDuration(time.Since(start))

		if objectCount > 5000 {
			log.WithContext(ctx).Tracef("account: %s has a total resource count of %d objects, "+
				"peers to connect: %d, expired peers: %d, routes: %d, firewall rules: %d",
				a.Id, objectCount, len(peersToConnect), len(expiredPeers), len(routesUpdate), len(firewallRules))
		}
	}

	return nm
}

func (a *Account) GetPeersCustomZone(ctx context.Context, dnsDomain string) nbdns.CustomZone {
	var merr *multierror.Error

	if dnsDomain == "" {
		log.WithContext(ctx).Error("no dns domain is set, returning empty zone")
		return nbdns.CustomZone{}
	}

	customZone := nbdns.CustomZone{
		Domain:  dns.Fqdn(dnsDomain),
		Records: make([]nbdns.SimpleRecord, 0, len(a.Peers)),
	}

	domainSuffix := "." + dnsDomain

	var sb strings.Builder
	for _, peer := range a.Peers {
		if peer.DNSLabel == "" {
			merr = multierror.Append(merr, fmt.Errorf("peer %s has an empty DNS label", peer.Name))
			continue
		}

		sb.Grow(len(peer.DNSLabel) + len(domainSuffix))
		sb.WriteString(peer.DNSLabel)
		sb.WriteString(domainSuffix)

		customZone.Records = append(customZone.Records, nbdns.SimpleRecord{
			Name:  sb.String(),
			Type:  int(dns.TypeA),
			Class: nbdns.DefaultClass,
			TTL:   defaultTTL,
			RData: peer.IP.String(),
		})

		sb.Reset()
	}

	go func() {
		if merr != nil {
			log.WithContext(ctx).Errorf("error generating custom zone for account %s: %v", a.Id, merr)
		}
	}()

	return customZone
}

// GetExpiredPeers returns peers that have been expired
func (a *Account) GetExpiredPeers() []*nbpeer.Peer {
	var peers []*nbpeer.Peer
	for _, peer := range a.GetPeersWithExpiration() {
		expired, _ := peer.LoginExpired(a.Settings.PeerLoginExpiration)
		if expired {
			peers = append(peers, peer)
		}
	}

	return peers
}

// GetNextPeerExpiration returns the minimum duration in which the next peer of the account will expire if it was found.
// If there is no peer that expires this function returns false and a duration of 0.
// This function only considers peers that haven't been expired yet and that are connected.
func (a *Account) GetNextPeerExpiration() (time.Duration, bool) {
	peersWithExpiry := a.GetPeersWithExpiration()
	if len(peersWithExpiry) == 0 {
		return 0, false
	}
	var nextExpiry *time.Duration
	for _, peer := range peersWithExpiry {
		// consider only connected peers because others will require login on connecting to the management server
		if peer.Status.LoginExpired || !peer.Status.Connected {
			continue
		}
		_, duration := peer.LoginExpired(a.Settings.PeerLoginExpiration)
		if nextExpiry == nil || duration < *nextExpiry {
			// if expiration is below 1s return 1s duration
			// this avoids issues with ticker that can't be set to < 0
			if duration < time.Second {
				return time.Second, true
			}
			nextExpiry = &duration
		}
	}

	if nextExpiry == nil {
		return 0, false
	}

	return *nextExpiry, true
}

// GetPeersWithExpiration returns a list of peers that have Peer.LoginExpirationEnabled set to true and that were added by a user
func (a *Account) GetPeersWithExpiration() []*nbpeer.Peer {
	peers := make([]*nbpeer.Peer, 0)
	for _, peer := range a.Peers {
		if peer.LoginExpirationEnabled && peer.AddedWithSSOLogin() {
			peers = append(peers, peer)
		}
	}
	return peers
}

// GetInactivePeers returns peers that have been expired by inactivity
func (a *Account) GetInactivePeers() []*nbpeer.Peer {
	var peers []*nbpeer.Peer
	for _, inactivePeer := range a.GetPeersWithInactivity() {
		inactive, _ := inactivePeer.SessionExpired(a.Settings.PeerInactivityExpiration)
		if inactive {
			peers = append(peers, inactivePeer)
		}
	}
	return peers
}

// GetNextInactivePeerExpiration returns the minimum duration in which the next peer of the account will expire if it was found.
// If there is no peer that expires this function returns false and a duration of 0.
// This function only considers peers that haven't been expired yet and that are not connected.
func (a *Account) GetNextInactivePeerExpiration() (time.Duration, bool) {
	peersWithExpiry := a.GetPeersWithInactivity()
	if len(peersWithExpiry) == 0 {
		return 0, false
	}
	var nextExpiry *time.Duration
	for _, peer := range peersWithExpiry {
		if peer.Status.LoginExpired || peer.Status.Connected {
			continue
		}
		_, duration := peer.SessionExpired(a.Settings.PeerInactivityExpiration)
		if nextExpiry == nil || duration < *nextExpiry {
			// if expiration is below 1s return 1s duration
			// this avoids issues with ticker that can't be set to < 0
			if duration < time.Second {
				return time.Second, true
			}
			nextExpiry = &duration
		}
	}

	if nextExpiry == nil {
		return 0, false
	}

	return *nextExpiry, true
}

// GetPeersWithInactivity eturns a list of peers that have Peer.InactivityExpirationEnabled set to true and that were added by a user
func (a *Account) GetPeersWithInactivity() []*nbpeer.Peer {
	peers := make([]*nbpeer.Peer, 0)
	for _, peer := range a.Peers {
		if peer.InactivityExpirationEnabled && peer.AddedWithSSOLogin() {
			peers = append(peers, peer)
		}
	}
	return peers
}

// GetPeers returns a list of all Account peers
func (a *Account) GetPeers() []*nbpeer.Peer {
	var peers []*nbpeer.Peer
	for _, peer := range a.Peers {
		peers = append(peers, peer)
	}
	return peers
}

// UpdateSettings saves new account settings
func (a *Account) UpdateSettings(update *Settings) *Account {
	a.Settings = update.Copy()
	return a
}

// UpdatePeer saves new or replaces existing peer
func (a *Account) UpdatePeer(update *nbpeer.Peer) {
	a.Peers[update.ID] = update
}

// DeletePeer deletes peer from the account cleaning up all the references
func (a *Account) DeletePeer(peerID string) {
	// delete peer from groups
	for _, g := range a.Groups {
		for i, pk := range g.Peers {
			if pk == peerID {
				g.Peers = append(g.Peers[:i], g.Peers[i+1:]...)
				break
			}
		}
	}

	for _, r := range a.Routes {
		if r.Peer == peerID {
			r.Enabled = false
			r.Peer = ""
		}
	}

	delete(a.Peers, peerID)
	a.Network.IncSerial()
}

// FindPeerByPubKey looks for a Peer by provided WireGuard public key in the Account or returns error if it wasn't found.
// It will return an object copy of the peer.
func (a *Account) FindPeerByPubKey(peerPubKey string) (*nbpeer.Peer, error) {
	for _, peer := range a.Peers {
		if peer.Key == peerPubKey {
			return peer.Copy(), nil
		}
	}

	return nil, status.Errorf(status.NotFound, "peer with the public key %s not found", peerPubKey)
}

// FindUserPeers returns a list of peers that user owns (created)
func (a *Account) FindUserPeers(userID string) ([]*nbpeer.Peer, error) {
	peers := make([]*nbpeer.Peer, 0)
	for _, peer := range a.Peers {
		if peer.UserID == userID {
			peers = append(peers, peer)
		}
	}

	return peers, nil
}

// FindUser looks for a given user in the Account or returns error if user wasn't found.
func (a *Account) FindUser(userID string) (*User, error) {
	user := a.Users[userID]
	if user == nil {
		return nil, status.Errorf(status.NotFound, "user %s not found", userID)
	}

	return user, nil
}

// FindGroupByName looks for a given group in the Account by name or returns error if the group wasn't found.
func (a *Account) FindGroupByName(groupName string) (*nbgroup.Group, error) {
	for _, group := range a.Groups {
		if group.Name == groupName {
			return group, nil
		}
	}
	return nil, status.Errorf(status.NotFound, "group %s not found", groupName)
}

// FindSetupKey looks for a given SetupKey in the Account or returns error if it wasn't found.
func (a *Account) FindSetupKey(setupKey string) (*SetupKey, error) {
	key := a.SetupKeys[setupKey]
	if key == nil {
		return nil, status.Errorf(status.NotFound, "setup key not found")
	}

	return key, nil
}

// GetPeerGroupsList return with the list of groups ID.
func (a *Account) GetPeerGroupsList(peerID string) []string {
	var grps []string
	for groupID, group := range a.Groups {
		for _, id := range group.Peers {
			if id == peerID {
				grps = append(grps, groupID)
				break
			}
		}
	}
	return grps
}

func (a *Account) getPeerDNSManagementStatus(peerID string) bool {
	peerGroups := a.getPeerGroups(peerID)
	enabled := true
	for _, groupID := range a.DNSSettings.DisabledManagementGroups {
		_, found := peerGroups[groupID]
		if found {
			enabled = false
			break
		}
	}
	return enabled
}

func (a *Account) getPeerGroups(peerID string) lookupMap {
	groupList := make(lookupMap)
	for groupID, group := range a.Groups {
		for _, id := range group.Peers {
			if id == peerID {
				groupList[groupID] = struct{}{}
				break
			}
		}
	}
	return groupList
}

func (a *Account) getTakenIPs() []net.IP {
	var takenIps []net.IP
	for _, existingPeer := range a.Peers {
		takenIps = append(takenIps, existingPeer.IP)
	}

	return takenIps
}

func (a *Account) getPeerDNSLabels() lookupMap {
	existingLabels := make(lookupMap)
	for _, peer := range a.Peers {
		if peer.DNSLabel != "" {
			existingLabels[peer.DNSLabel] = struct{}{}
		}
	}
	return existingLabels
}

func (a *Account) Copy() *Account {
	peers := map[string]*nbpeer.Peer{}
	for id, peer := range a.Peers {
		peers[id] = peer.Copy()
	}

	users := map[string]*User{}
	for id, user := range a.Users {
		users[id] = user.Copy()
	}

	setupKeys := map[string]*SetupKey{}
	for id, key := range a.SetupKeys {
		setupKeys[id] = key.Copy()
	}

	groups := map[string]*nbgroup.Group{}
	for id, group := range a.Groups {
		groups[id] = group.Copy()
	}

	policies := []*Policy{}
	for _, policy := range a.Policies {
		policies = append(policies, policy.Copy())
	}

	routes := map[route.ID]*route.Route{}
	for id, r := range a.Routes {
		routes[id] = r.Copy()
	}

	nsGroups := map[string]*nbdns.NameServerGroup{}
	for id, nsGroup := range a.NameServerGroups {
		nsGroups[id] = nsGroup.Copy()
	}

	dnsSettings := a.DNSSettings.Copy()

	var settings *Settings
	if a.Settings != nil {
		settings = a.Settings.Copy()
	}

	postureChecks := []*posture.Checks{}
	for _, postureCheck := range a.PostureChecks {
		postureChecks = append(postureChecks, postureCheck.Copy())
	}

	return &Account{
		Id:                     a.Id,
		CreatedBy:              a.CreatedBy,
		CreatedAt:              a.CreatedAt,
		Domain:                 a.Domain,
		DomainCategory:         a.DomainCategory,
		IsDomainPrimaryAccount: a.IsDomainPrimaryAccount,
		SetupKeys:              setupKeys,
		Network:                a.Network.Copy(),
		Peers:                  peers,
		Users:                  users,
		Groups:                 groups,
		Policies:               policies,
		Routes:                 routes,
		NameServerGroups:       nsGroups,
		DNSSettings:            dnsSettings,
		PostureChecks:          postureChecks,
		Settings:               settings,
	}
}

func (a *Account) GetGroupAll() (*nbgroup.Group, error) {
	for _, g := range a.Groups {
		if g.Name == "All" {
			return g, nil
		}
	}
	return nil, fmt.Errorf("no group ALL found")
}

// GetPeer looks up a Peer by ID
func (a *Account) GetPeer(peerID string) *nbpeer.Peer {
	return a.Peers[peerID]
}

// getJWTGroupsChanges calculates the changes needed to sync a user's JWT groups.
// Returns a bool indicating if there are changes in the JWT group membership, the updated user AutoGroups,
// newly groups to create and an error if any occurred.
func (am *DefaultAccountManager) getJWTGroupsChanges(user *User, groups []*nbgroup.Group, groupNames []string) (bool, []string, []*nbgroup.Group, error) {
	existedGroupsByName := make(map[string]*nbgroup.Group)
	for _, group := range groups {
		existedGroupsByName[group.Name] = group
	}

	newUserAutoGroups, jwtGroupsMap := separateGroups(user.AutoGroups, groups)

	groupsToAdd := difference(groupNames, maps.Keys(jwtGroupsMap))
	groupsToRemove := difference(maps.Keys(jwtGroupsMap), groupNames)

	// If no groups are added or removed, we should not sync account
	if len(groupsToAdd) == 0 && len(groupsToRemove) == 0 {
		return false, nil, nil, nil
	}

	newGroupsToCreate := make([]*nbgroup.Group, 0)

	var modified bool
	for _, name := range groupsToAdd {
		group, exists := existedGroupsByName[name]
		if !exists {
			group = &nbgroup.Group{
				ID:        xid.New().String(),
				AccountID: user.AccountID,
				Name:      name,
				Issued:    nbgroup.GroupIssuedJWT,
			}
			newGroupsToCreate = append(newGroupsToCreate, group)
		}
		if group.Issued == nbgroup.GroupIssuedJWT {
			newUserAutoGroups = append(newUserAutoGroups, group.ID)
			modified = true
		}
	}

	for name, id := range jwtGroupsMap {
		if !slices.Contains(groupsToRemove, name) {
			newUserAutoGroups = append(newUserAutoGroups, id)
			continue
		}
		modified = true
	}

	return modified, newUserAutoGroups, newGroupsToCreate, nil
}

// UserGroupsAddToPeers adds groups to all peers of user
func (a *Account) UserGroupsAddToPeers(userID string, groups ...string) map[string][]string {
	groupUpdates := make(map[string][]string)

	userPeers := make(map[string]struct{})
	for pid, peer := range a.Peers {
		if peer.UserID == userID {
			userPeers[pid] = struct{}{}
		}
	}

	for _, gid := range groups {
		group, ok := a.Groups[gid]
		if !ok {
			continue
		}

		oldPeers := group.Peers

		groupPeers := make(map[string]struct{})
		for _, pid := range group.Peers {
			groupPeers[pid] = struct{}{}
		}

		for pid := range userPeers {
			groupPeers[pid] = struct{}{}
		}

		group.Peers = group.Peers[:0]
		for pid := range groupPeers {
			group.Peers = append(group.Peers, pid)
		}

		groupUpdates[gid] = difference(group.Peers, oldPeers)
	}

	return groupUpdates
}

// UserGroupsRemoveFromPeers removes groups from all peers of user
func (a *Account) UserGroupsRemoveFromPeers(userID string, groups ...string) map[string][]string {
	groupUpdates := make(map[string][]string)

	for _, gid := range groups {
		group, ok := a.Groups[gid]
		if !ok || group.Name == "All" {
			continue
		}

		oldPeers := group.Peers

		update := make([]string, 0, len(group.Peers))
		for _, pid := range group.Peers {
			peer, ok := a.Peers[pid]
			if !ok {
				continue
			}
			if peer.UserID != userID {
				update = append(update, pid)
			}
		}
		group.Peers = update
		groupUpdates[gid] = difference(oldPeers, group.Peers)
	}

	return groupUpdates
}

// BuildManager creates a new DefaultAccountManager with a provided Store
func BuildManager(
	ctx context.Context,
	store Store,
	peersUpdateManager *PeersUpdateManager,
	idpManager idp.Manager,
	singleAccountModeDomain string,
	dnsDomain string,
	eventStore activity.Store,
	geo *geolocation.Geolocation,
	userDeleteFromIDPEnabled bool,
	integratedPeerValidator integrated_validator.IntegratedValidator,
	metrics telemetry.AppMetrics,
) (*DefaultAccountManager, error) {
	am := &DefaultAccountManager{
		Store:                    store,
		geo:                      geo,
		peersUpdateManager:       peersUpdateManager,
		idpManager:               idpManager,
		ctx:                      context.Background(),
		cacheMux:                 sync.Mutex{},
		cacheLoading:             map[string]chan struct{}{},
		dnsDomain:                dnsDomain,
		eventStore:               eventStore,
		peerLoginExpiry:          NewDefaultScheduler(),
		peerInactivityExpiry:     NewDefaultScheduler(),
		userDeleteFromIDPEnabled: userDeleteFromIDPEnabled,
		integratedPeerValidator:  integratedPeerValidator,
		metrics:                  metrics,
		requestBuffer:            NewAccountRequestBuffer(ctx, store),
	}
	allAccounts := store.GetAllAccounts(ctx)
	// enable single account mode only if configured by user and number of existing accounts is not grater than 1
	am.singleAccountMode = singleAccountModeDomain != "" && len(allAccounts) <= 1
	if am.singleAccountMode {
		if !isDomainValid(singleAccountModeDomain) {
			return nil, status.Errorf(status.InvalidArgument, "invalid domain \"%s\" provided for a single account mode. Please review your input for --single-account-mode-domain", singleAccountModeDomain)
		}
		am.singleAccountModeDomain = singleAccountModeDomain
		log.WithContext(ctx).Infof("single account mode enabled, accounts number %d", len(allAccounts))
	} else {
		log.WithContext(ctx).Infof("single account mode disabled, accounts number %d", len(allAccounts))
	}

	// if account doesn't have a default group
	// we create 'all' group and add all peers into it
	// also we create default rule with source as destination
	for _, account := range allAccounts {
		shouldSave := false

		_, err := account.GetGroupAll()
		if err != nil {
			if err := addAllGroup(account); err != nil {
				return nil, err
			}
			shouldSave = true
		}

		if shouldSave {
			err = store.SaveAccount(ctx, account)
			if err != nil {
				return nil, err
			}
		}
	}

	goCacheClient := gocache.New(CacheExpirationMax, 30*time.Minute)
	goCacheStore := cacheStore.NewGoCache(goCacheClient)
	am.cacheManager = cache.NewLoadable[[]*idp.UserData](am.loadAccount, cache.New[[]*idp.UserData](goCacheStore))

	// TODO: what is max expiration time? Should be quite long
	am.externalCacheManager = cache.New[*idp.UserData](
		cacheStore.NewGoCache(goCacheClient),
	)

	if !isNil(am.idpManager) {
		go func() {
			err := am.warmupIDPCache(ctx)
			if err != nil {
				log.WithContext(ctx).Warnf("failed warming up cache due to error: %v", err)
				// todo retry?
				return
			}
		}()
	}

	am.integratedPeerValidator.SetPeerInvalidationListener(func(accountID string) {
		am.onPeersInvalidated(ctx, accountID)
	})

	return am, nil
}

func (am *DefaultAccountManager) GetExternalCacheManager() ExternalCacheManager {
	return am.externalCacheManager
}

func (am *DefaultAccountManager) GetIdpManager() idp.Manager {
	return am.idpManager
}

// UpdateAccountSettings updates Account settings.
// Only users with role UserRoleAdmin can update the account.
// User that performs the update has to belong to the account.
// Returns an updated Account
func (am *DefaultAccountManager) UpdateAccountSettings(ctx context.Context, accountID, userID string, newSettings *Settings) (*Account, error) {
	halfYearLimit := 180 * 24 * time.Hour
	if newSettings.PeerLoginExpiration > halfYearLimit {
		return nil, status.Errorf(status.InvalidArgument, "peer login expiration can't be larger than 180 days")
	}

	if newSettings.PeerLoginExpiration < time.Hour {
		return nil, status.Errorf(status.InvalidArgument, "peer login expiration can't be smaller than one hour")
	}

	unlock := am.Store.AcquireWriteLockByUID(ctx, accountID)
	defer unlock()

	account, err := am.Store.GetAccount(ctx, accountID)
	if err != nil {
		return nil, err
	}

	user, err := account.FindUser(userID)
	if err != nil {
		return nil, err
	}

	if !user.HasAdminPower() {
		return nil, status.Errorf(status.PermissionDenied, "user is not allowed to update account")
	}

	err = am.integratedPeerValidator.ValidateExtraSettings(ctx, newSettings.Extra, account.Settings.Extra, account.Peers, userID, accountID)
	if err != nil {
		return nil, err
	}

	oldSettings := account.Settings
	if oldSettings.PeerLoginExpirationEnabled != newSettings.PeerLoginExpirationEnabled {
		event := activity.AccountPeerLoginExpirationEnabled
		if !newSettings.PeerLoginExpirationEnabled {
			event = activity.AccountPeerLoginExpirationDisabled
			am.peerLoginExpiry.Cancel(ctx, []string{accountID})
		} else {
			am.checkAndSchedulePeerLoginExpiration(ctx, accountID)
		}
		am.StoreEvent(ctx, userID, accountID, accountID, event, nil)
	}

	if oldSettings.PeerLoginExpiration != newSettings.PeerLoginExpiration {
		am.StoreEvent(ctx, userID, accountID, accountID, activity.AccountPeerLoginExpirationDurationUpdated, nil)
		am.checkAndSchedulePeerLoginExpiration(ctx, accountID)
	}

	err = am.handleInactivityExpirationSettings(ctx, oldSettings, newSettings, userID, accountID)
	if err != nil {
		return nil, err
	}

	err = am.handleGroupsPropagationSettings(ctx, oldSettings, newSettings, userID, accountID)
	if err != nil {
		return nil, fmt.Errorf("groups propagation failed: %w", err)
	}

	updatedAccount := account.UpdateSettings(newSettings)

	err = am.Store.SaveAccount(ctx, account)
	if err != nil {
		return nil, err
	}

	return updatedAccount, nil
}

<<<<<<< HEAD
func (am *DefaultAccountManager) handleInactivityExpirationSettings(ctx context.Context, oldSettings, newSettings *Settings, userID, accountID string) error {
	if oldSettings.PeerInactivityExpirationEnabled != newSettings.PeerInactivityExpirationEnabled {
		event := activity.AccountPeerInactivityExpirationEnabled
		if !newSettings.PeerInactivityExpirationEnabled {
			event = activity.AccountPeerInactivityExpirationDisabled
			am.peerInactivityExpiry.Cancel(ctx, []string{accountID})
		} else {
			am.checkAndSchedulePeerInactivityExpiration(ctx, accountID)
=======
func (am *DefaultAccountManager) handleGroupsPropagationSettings(ctx context.Context, oldSettings, newSettings *Settings, userID, accountID string) error {
	if oldSettings.GroupsPropagationEnabled != newSettings.GroupsPropagationEnabled {
		if newSettings.GroupsPropagationEnabled {
			am.StoreEvent(ctx, userID, accountID, accountID, activity.UserGroupPropagationEnabled, nil)
			// Todo: retroactively add user groups to all peers
		} else {
			am.StoreEvent(ctx, userID, accountID, accountID, activity.UserGroupPropagationDisabled, nil)
>>>>>>> 2e6bbaca
		}
	}

<<<<<<< HEAD
	if oldSettings.PeerInactivityExpiration != newSettings.PeerInactivityExpiration {
		am.StoreEvent(ctx, userID, accountID, accountID, activity.AccountPeerInactivityExpirationDurationUpdated, nil)
		am.checkAndSchedulePeerInactivityExpiration(ctx, accountID)
=======
	return nil
}

func (am *DefaultAccountManager) handleInactivityExpirationSettings(ctx context.Context, account *Account, oldSettings, newSettings *Settings, userID, accountID string) error {

	if newSettings.PeerInactivityExpirationEnabled {
		if oldSettings.PeerInactivityExpiration != newSettings.PeerInactivityExpiration {
			oldSettings.PeerInactivityExpiration = newSettings.PeerInactivityExpiration

			am.StoreEvent(ctx, userID, accountID, accountID, activity.AccountPeerInactivityExpirationDurationUpdated, nil)
			am.checkAndSchedulePeerInactivityExpiration(ctx, account)
		}
	} else {
		if oldSettings.PeerInactivityExpirationEnabled != newSettings.PeerInactivityExpirationEnabled {
			event := activity.AccountPeerInactivityExpirationEnabled
			if !newSettings.PeerInactivityExpirationEnabled {
				event = activity.AccountPeerInactivityExpirationDisabled
				am.peerInactivityExpiry.Cancel(ctx, []string{accountID})
			} else {
				am.checkAndSchedulePeerInactivityExpiration(ctx, account)
			}
			am.StoreEvent(ctx, userID, accountID, accountID, event, nil)
		}
>>>>>>> 2e6bbaca
	}

	return nil
}

func (am *DefaultAccountManager) peerLoginExpirationJob(ctx context.Context, accountID string) func() (time.Duration, bool) {
	return func() (time.Duration, bool) {
		expiredPeers, err := am.getExpiredPeers(ctx, accountID)
		if err != nil {
			return 0, false
		}

		var peerIDs []string
		for _, peer := range expiredPeers {
			peerIDs = append(peerIDs, peer.ID)
		}

		log.WithContext(ctx).Debugf("discovered %d peers to expire for account %s", len(peerIDs), accountID)

		if err := am.expireAndUpdatePeers(ctx, accountID, expiredPeers); err != nil {
			log.WithContext(ctx).Errorf("failed updating account peers while expiring peers for account %s", accountID)
			return 0, false
		}

		return am.getNextPeerExpiration(ctx, accountID)
	}
}

func (am *DefaultAccountManager) checkAndSchedulePeerLoginExpiration(ctx context.Context, accountID string) {
	am.peerLoginExpiry.Cancel(ctx, []string{accountID})
	if nextRun, ok := am.getNextPeerExpiration(ctx, accountID); ok {
		go am.peerLoginExpiry.Schedule(ctx, nextRun, accountID, am.peerLoginExpirationJob(ctx, accountID))
	}
}

// peerInactivityExpirationJob marks login expired for all inactive peers and returns the minimum duration in which the next peer of the account will expire by inactivity if found
func (am *DefaultAccountManager) peerInactivityExpirationJob(ctx context.Context, accountID string) func() (time.Duration, bool) {
	return func() (time.Duration, bool) {
		inactivePeers, err := am.getInactivePeers(ctx, accountID)
		if err != nil {
			log.WithContext(ctx).Errorf("failed getting inactive peers for account %s", accountID)
			return 0, false
		}

		var peerIDs []string
		for _, peer := range inactivePeers {
			peerIDs = append(peerIDs, peer.ID)
		}

		log.Debugf("discovered %d peers to expire for account %s", len(peerIDs), accountID)

		if err := am.expireAndUpdatePeers(ctx, accountID, inactivePeers); err != nil {
			log.Errorf("failed updating account peers while expiring peers for account %s", accountID)
			return 0, false
		}

		return am.getNextInactivePeerExpiration(ctx, accountID)
	}
}

// checkAndSchedulePeerInactivityExpiration periodically checks for inactive peers to end their sessions
func (am *DefaultAccountManager) checkAndSchedulePeerInactivityExpiration(ctx context.Context, accountID string) {
	am.peerInactivityExpiry.Cancel(ctx, []string{accountID})
	if nextRun, ok := am.getNextInactivePeerExpiration(ctx, accountID); ok {
		go am.peerInactivityExpiry.Schedule(ctx, nextRun, accountID, am.peerInactivityExpirationJob(ctx, accountID))
	}
}

// newAccount creates a new Account with a generated ID and generated default setup keys.
// If ID is already in use (due to collision) we try one more time before returning error
func (am *DefaultAccountManager) newAccount(ctx context.Context, userID, domain string) (*Account, error) {
	for i := 0; i < 2; i++ {
		accountId := xid.New().String()

		_, err := am.Store.GetAccount(ctx, accountId)
		statusErr, _ := status.FromError(err)
		switch {
		case err == nil:
			log.WithContext(ctx).Warnf("an account with ID already exists, retrying...")
			continue
		case statusErr.Type() == status.NotFound:
			newAccount := newAccountWithId(ctx, accountId, userID, domain)
			am.StoreEvent(ctx, userID, newAccount.Id, accountId, activity.AccountCreated, nil)
			return newAccount, nil
		default:
			return nil, err
		}
	}

	return nil, status.Errorf(status.Internal, "error while creating new account")
}

func (am *DefaultAccountManager) warmupIDPCache(ctx context.Context) error {
	userData, err := am.idpManager.GetAllAccounts(ctx)
	if err != nil {
		return err
	}
	log.WithContext(ctx).Infof("%d entries received from IdP management", len(userData))

	// If the Identity Provider does not support writing AppMetadata,
	// in cases like this, we expect it to return all users in an "unset" field.
	// We iterate over the users in the "unset" field, look up their AccountID in our store, and
	// update their AppMetadata with the AccountID.
	if unsetData, ok := userData[idp.UnsetAccountID]; ok {
		for _, user := range unsetData {
			accountID, err := am.Store.GetAccountByUser(ctx, user.ID)
			if err == nil {
				data := userData[accountID.Id]
				if data == nil {
					data = make([]*idp.UserData, 0, 1)
				}

				user.AppMetadata.WTAccountID = accountID.Id

				userData[accountID.Id] = append(data, user)
			}
		}
	}
	delete(userData, idp.UnsetAccountID)

	rcvdUsers := 0
	for accountID, users := range userData {
		rcvdUsers += len(users)
		err = am.cacheManager.Set(am.ctx, accountID, users, cacheStore.WithExpiration(cacheEntryExpiration()))
		if err != nil {
			return err
		}
	}
	log.WithContext(ctx).Infof("warmed up IDP cache with %d entries for %d accounts", rcvdUsers, len(userData))
	return nil
}

// DeleteAccount deletes an account and all its users from local store and from the remote IDP if the requester is an admin and account owner
func (am *DefaultAccountManager) DeleteAccount(ctx context.Context, accountID, userID string) error {
	unlock := am.Store.AcquireWriteLockByUID(ctx, accountID)
	defer unlock()
	account, err := am.Store.GetAccount(ctx, accountID)
	if err != nil {
		return err
	}

	user, err := account.FindUser(userID)
	if err != nil {
		return err
	}

	if !user.HasAdminPower() {
		return status.Errorf(status.PermissionDenied, "user is not allowed to delete account")
	}

	if user.Role != UserRoleOwner {
		return status.Errorf(status.PermissionDenied, "user is not allowed to delete account. Only account owner can delete account")
	}
	for _, otherUser := range account.Users {
		if otherUser.IsServiceUser {
			continue
		}

		if otherUser.Id == userID {
			continue
		}

		deleteUserErr := am.deleteRegularUser(ctx, account, userID, otherUser.Id)
		if deleteUserErr != nil {
			return deleteUserErr
		}
	}

	err = am.deleteRegularUser(ctx, account, userID, userID)
	if err != nil {
		log.WithContext(ctx).Errorf("failed deleting user %s. error: %s", userID, err)
		return err
	}

	err = am.Store.DeleteAccount(ctx, account)
	if err != nil {
		log.WithContext(ctx).Errorf("failed deleting account %s. error: %s", accountID, err)
		return err
	}
	// cancel peer login expiry job
	am.peerLoginExpiry.Cancel(ctx, []string{account.Id})

	log.WithContext(ctx).Debugf("account %s deleted", accountID)
	return nil
}

// AccountExists checks if an account exists.
func (am *DefaultAccountManager) AccountExists(ctx context.Context, accountID string) (bool, error) {
	return am.Store.AccountExists(ctx, LockingStrengthShare, accountID)
}

// GetAccountIDByUserID retrieves the account ID based on the userID provided.
// If user does have an account, it returns the user's account ID.
// If the user doesn't have an account, it creates one using the provided domain.
// Returns the account ID or an error if none is found or created.
func (am *DefaultAccountManager) GetAccountIDByUserID(ctx context.Context, userID, domain string) (string, error) {
	if userID == "" {
		return "", status.Errorf(status.NotFound, "no valid userID provided")
	}

	accountID, err := am.Store.GetAccountIDByUserID(ctx, LockingStrengthShare, userID)
	if err != nil {
		if s, ok := status.FromError(err); ok && s.Type() == status.NotFound {
			account, err := am.GetOrCreateAccountByUser(ctx, userID, domain)
			if err != nil {
				return "", status.Errorf(status.NotFound, "account not found or created for user id: %s", userID)
			}

			if err = am.addAccountIDToIDPAppMeta(ctx, userID, account.Id); err != nil {
				return "", err
			}
			return account.Id, nil
		}
		return "", err
	}
	return accountID, nil
}

func isNil(i idp.Manager) bool {
	return i == nil || reflect.ValueOf(i).IsNil()
}

// addAccountIDToIDPAppMeta update user's  app metadata in idp manager
func (am *DefaultAccountManager) addAccountIDToIDPAppMeta(ctx context.Context, userID string, accountID string) error {
	if !isNil(am.idpManager) {
		accountUsers, err := am.Store.GetAccountUsers(ctx, LockingStrengthShare, accountID)
		if err != nil {
			return err
		}
		cachedAccount := &Account{
			Id:    accountID,
			Users: make(map[string]*User),
		}
		for _, user := range accountUsers {
			cachedAccount.Users[user.Id] = user
		}

		// user can be nil if it wasn't found (e.g., just created)
		user, err := am.lookupUserInCache(ctx, userID, cachedAccount)
		if err != nil {
			return err
		}

		if user != nil && user.AppMetadata.WTAccountID == accountID {
			// it was already set, so we skip the unnecessary update
			log.WithContext(ctx).Debugf("skipping IDP App Meta update because accountID %s has been already set for user %s",
				accountID, userID)
			return nil
		}

		err = am.idpManager.UpdateUserAppMetadata(ctx, userID, idp.AppMetadata{WTAccountID: accountID})
		if err != nil {
			return status.Errorf(status.Internal, "updating user's app metadata failed with: %v", err)
		}
		// refresh cache to reflect the update
		_, err = am.refreshCache(ctx, accountID)
		if err != nil {
			return err
		}
	}
	return nil
}

func (am *DefaultAccountManager) loadAccount(ctx context.Context, accountID interface{}) ([]*idp.UserData, error) {
	log.WithContext(ctx).Debugf("account %s not found in cache, reloading", accountID)
	accountIDString := fmt.Sprintf("%v", accountID)

	account, err := am.Store.GetAccount(ctx, accountIDString)
	if err != nil {
		return nil, err
	}

	userData, err := am.idpManager.GetAccount(ctx, accountIDString)
	if err != nil {
		return nil, err
	}
	log.WithContext(ctx).Debugf("%d entries received from IdP management", len(userData))

	dataMap := make(map[string]*idp.UserData, len(userData))
	for _, datum := range userData {
		dataMap[datum.ID] = datum
	}

	matchedUserData := make([]*idp.UserData, 0)
	for _, user := range account.Users {
		if user.IsServiceUser {
			continue
		}
		datum, ok := dataMap[user.Id]
		if !ok {
			log.WithContext(ctx).Warnf("user %s not found in IDP", user.Id)
			continue
		}
		matchedUserData = append(matchedUserData, datum)
	}
	return matchedUserData, nil
}

func (am *DefaultAccountManager) lookupUserInCacheByEmail(ctx context.Context, email string, accountID string) (*idp.UserData, error) {
	data, err := am.getAccountFromCache(ctx, accountID, false)
	if err != nil {
		return nil, err
	}

	for _, datum := range data {
		if datum.Email == email {
			return datum, nil
		}
	}

	return nil, nil //nolint:nilnil
}

// lookupUserInCache looks up user in the IdP cache and returns it. If the user wasn't found, the function returns nil
func (am *DefaultAccountManager) lookupUserInCache(ctx context.Context, userID string, account *Account) (*idp.UserData, error) {
	users := make(map[string]userLoggedInOnce, len(account.Users))
	// ignore service users and users provisioned by integrations than are never logged in
	for _, user := range account.Users {
		if user.IsServiceUser {
			continue
		}
		if user.Issued == UserIssuedIntegration {
			continue
		}
		users[user.Id] = userLoggedInOnce(!user.LastLogin.IsZero())
	}
	log.WithContext(ctx).Debugf("looking up user %s of account %s in cache", userID, account.Id)
	userData, err := am.lookupCache(ctx, users, account.Id)
	if err != nil {
		return nil, err
	}

	for _, datum := range userData {
		if datum.ID == userID {
			return datum, nil
		}
	}

	// add extra check on external cache manager. We may get to this point when the user is not yet findable in IDP,
	// or it didn't have its metadata updated with am.addAccountIDToIDPAppMeta
	user, err := account.FindUser(userID)
	if err != nil {
		log.WithContext(ctx).Errorf("failed finding user %s in account %s", userID, account.Id)
		return nil, err
	}

	key := user.IntegrationReference.CacheKey(account.Id, userID)
	ud, err := am.externalCacheManager.Get(am.ctx, key)
	if err != nil {
		log.WithContext(ctx).Debugf("failed to get externalCache for key: %s, error: %s", key, err)
	}

	return ud, nil
}

func (am *DefaultAccountManager) refreshCache(ctx context.Context, accountID string) ([]*idp.UserData, error) {
	return am.getAccountFromCache(ctx, accountID, true)
}

// getAccountFromCache returns user data for a given account ensuring that cache load happens only once
func (am *DefaultAccountManager) getAccountFromCache(ctx context.Context, accountID string, forceReload bool) ([]*idp.UserData, error) {
	am.cacheMux.Lock()
	loadingChan := am.cacheLoading[accountID]
	if loadingChan == nil {
		loadingChan = make(chan struct{})
		am.cacheLoading[accountID] = loadingChan
		am.cacheMux.Unlock()

		defer func() {
			am.cacheMux.Lock()
			delete(am.cacheLoading, accountID)
			close(loadingChan)
			am.cacheMux.Unlock()
		}()

		if forceReload {
			err := am.cacheManager.Delete(am.ctx, accountID)
			if err != nil {
				return nil, err
			}
		}

		return am.cacheManager.Get(am.ctx, accountID)
	}
	am.cacheMux.Unlock()

	log.WithContext(ctx).Debugf("one request to get account %s is already running", accountID)

	select {
	case <-loadingChan:
		// channel has been closed meaning cache was loaded => simply return from cache
		return am.cacheManager.Get(am.ctx, accountID)
	case <-time.After(5 * time.Second):
		return nil, fmt.Errorf("timeout while waiting for account %s cache to reload", accountID)
	}
}

func (am *DefaultAccountManager) lookupCache(ctx context.Context, accountUsers map[string]userLoggedInOnce, accountID string) ([]*idp.UserData, error) {
	var data []*idp.UserData
	var err error

	maxAttempts := 2

	data, err = am.getAccountFromCache(ctx, accountID, false)
	if err != nil {
		return nil, err
	}

	for attempt := 1; attempt <= maxAttempts; attempt++ {
		if am.isCacheFresh(ctx, accountUsers, data) {
			return data, nil
		}

		if attempt > 1 {
			time.Sleep(200 * time.Millisecond)
		}

		log.WithContext(ctx).Infof("refreshing cache for account %s", accountID)
		data, err = am.refreshCache(ctx, accountID)
		if err != nil {
			return nil, err
		}

		if attempt == maxAttempts {
			log.WithContext(ctx).Warnf("cache for account %s reached maximum refresh attempts (%d)", accountID, maxAttempts)
		}
	}

	return data, nil
}

// isCacheFresh checks if the cache is refreshed already by comparing the accountUsers with the cache data by user count and user invite status
func (am *DefaultAccountManager) isCacheFresh(ctx context.Context, accountUsers map[string]userLoggedInOnce, data []*idp.UserData) bool {
	userDataMap := make(map[string]*idp.UserData, len(data))
	for _, datum := range data {
		userDataMap[datum.ID] = datum
	}

	// the accountUsers ID list of non integration users from store, we check if cache has all of them
	// as result of for loop knownUsersCount will have number of users are not presented in the cashed
	knownUsersCount := len(accountUsers)
	for user, loggedInOnce := range accountUsers {
		if datum, ok := userDataMap[user]; ok {
			// check if the matching user data has a pending invite and if the user has logged in once, forcing the cache to be refreshed
			if datum.AppMetadata.WTPendingInvite != nil && *datum.AppMetadata.WTPendingInvite && loggedInOnce == true { //nolint:gosimple
				log.WithContext(ctx).Infof("user %s has a pending invite and has logged in once, cache invalid", user)
				return false
			}
			knownUsersCount--
			continue
		}
		log.WithContext(ctx).Debugf("cache doesn't know about %s user", user)
	}

	// if we know users that are not yet in cache more likely cache is outdated
	if knownUsersCount > 0 {
		log.WithContext(ctx).Infof("cache invalid. Users unknown to the cache: %d", knownUsersCount)
		return false
	}

	return true
}

func (am *DefaultAccountManager) removeUserFromCache(ctx context.Context, accountID, userID string) error {
	data, err := am.getAccountFromCache(ctx, accountID, false)
	if err != nil {
		return err
	}

	for i, datum := range data {
		if datum.ID == userID {
			data = append(data[:i], data[i+1:]...)
			break
		}
	}

	return am.cacheManager.Set(am.ctx, accountID, data, cacheStore.WithExpiration(cacheEntryExpiration()))
}

// updateAccountDomainAttributesIfNotUpToDate updates the account domain attributes if they are not up to date and then, saves the account changes
func (am *DefaultAccountManager) updateAccountDomainAttributesIfNotUpToDate(ctx context.Context, accountID string, claims jwtclaims.AuthorizationClaims,
	primaryDomain bool,
) error {
	if claims.Domain == "" {
		log.WithContext(ctx).Errorf("claims don't contain a valid domain, skipping domain attributes update. Received claims: %v", claims)
		return nil
	}

	unlockAccount := am.Store.AcquireWriteLockByUID(ctx, accountID)
	defer unlockAccount()

	accountDomain, domainCategory, err := am.Store.GetAccountDomainAndCategory(ctx, LockingStrengthShare, accountID)
	if err != nil {
		log.WithContext(ctx).Errorf("error getting account domain and category: %v", err)
		return err
	}

	if domainIsUpToDate(accountDomain, domainCategory, claims) {
		return nil
	}

	user, err := am.Store.GetUserByUserID(ctx, LockingStrengthShare, claims.UserId)
	if err != nil {
		log.WithContext(ctx).Errorf("error getting user: %v", err)
		return err
	}

	newDomain := accountDomain
	newCategoty := domainCategory

	lowerDomain := strings.ToLower(claims.Domain)
	if accountDomain != lowerDomain && user.HasAdminPower() {
		newDomain = lowerDomain
	}

	if accountDomain == lowerDomain {
		newCategoty = claims.DomainCategory
	}

	return am.Store.UpdateAccountDomainAttributes(ctx, accountID, newDomain, newCategoty, primaryDomain)
}

// handleExistingUserAccount handles existing User accounts and update its domain attributes.
// If there is no primary domain account yet, we set the account as primary for the domain. Otherwise,
// we compare the account's ID with the domain account ID, and if they don't match, we set the account as
// non-primary account for the domain. We don't merge accounts at this stage, because of cases when a domain
// was previously unclassified or classified as public so N users that logged int that time, has they own account
// and peers that shouldn't be lost.
func (am *DefaultAccountManager) handleExistingUserAccount(
	ctx context.Context,
	userAccountID string,
	domainAccountID string,
	claims jwtclaims.AuthorizationClaims,
) error {
	primaryDomain := domainAccountID == "" || userAccountID == domainAccountID
	err := am.updateAccountDomainAttributesIfNotUpToDate(ctx, userAccountID, claims, primaryDomain)
	if err != nil {
		return err
	}

	// we should register the account ID to this user's metadata in our IDP manager
	err = am.addAccountIDToIDPAppMeta(ctx, claims.UserId, userAccountID)
	if err != nil {
		return err
	}

	return nil
}

// addNewPrivateAccount validates if there is an existing primary account for the domain, if so it adds the new user to that account,
// otherwise it will create a new account and make it primary account for the domain.
func (am *DefaultAccountManager) addNewPrivateAccount(ctx context.Context, domainAccountID string, claims jwtclaims.AuthorizationClaims) (string, error) {
	if claims.UserId == "" {
		return "", fmt.Errorf("user ID is empty")
	}

	lowerDomain := strings.ToLower(claims.Domain)

	newAccount, err := am.newAccount(ctx, claims.UserId, lowerDomain)
	if err != nil {
		return "", err
	}

	newAccount.Domain = lowerDomain
	newAccount.DomainCategory = claims.DomainCategory
	newAccount.IsDomainPrimaryAccount = true

	err = am.Store.SaveAccount(ctx, newAccount)
	if err != nil {
		return "", err
	}

	err = am.addAccountIDToIDPAppMeta(ctx, claims.UserId, newAccount.Id)
	if err != nil {
		return "", err
	}

	am.StoreEvent(ctx, claims.UserId, claims.UserId, newAccount.Id, activity.UserJoined, nil)

	return newAccount.Id, nil
}

func (am *DefaultAccountManager) addNewUserToDomainAccount(ctx context.Context, domainAccountID string, claims jwtclaims.AuthorizationClaims) (string, error) {
	unlockAccount := am.Store.AcquireWriteLockByUID(ctx, domainAccountID)
	defer unlockAccount()

	usersMap := make(map[string]*User)
	usersMap[claims.UserId] = NewRegularUser(claims.UserId)
	err := am.Store.SaveUsers(domainAccountID, usersMap)
	if err != nil {
		return "", err
	}

	err = am.addAccountIDToIDPAppMeta(ctx, claims.UserId, domainAccountID)
	if err != nil {
		return "", err
	}

	am.StoreEvent(ctx, claims.UserId, claims.UserId, domainAccountID, activity.UserJoined, nil)

	return domainAccountID, nil
}

// redeemInvite checks whether user has been invited and redeems the invite
func (am *DefaultAccountManager) redeemInvite(ctx context.Context, accountID string, userID string) error {
	// only possible with the enabled IdP manager
	if am.idpManager == nil {
		log.WithContext(ctx).Warnf("invites only work with enabled IdP manager")
		return nil
	}

	account, err := am.Store.GetAccount(ctx, accountID)
	if err != nil {
		return err
	}

	user, err := am.lookupUserInCache(ctx, userID, account)
	if err != nil {
		return err
	}

	if user == nil {
		return status.Errorf(status.NotFound, "user %s not found in the IdP", userID)
	}

	if user.AppMetadata.WTPendingInvite != nil && *user.AppMetadata.WTPendingInvite {
		log.WithContext(ctx).Infof("redeeming invite for user %s account %s", userID, account.Id)
		// User has already logged in, meaning that IdP should have set wt_pending_invite to false.
		// Our job is to just reload cache.
		go func() {
			_, err = am.refreshCache(ctx, account.Id)
			if err != nil {
				log.WithContext(ctx).Warnf("failed reloading cache when redeeming user %s under account %s", userID, account.Id)
				return
			}
			log.WithContext(ctx).Debugf("user %s of account %s redeemed invite", user.ID, account.Id)
			am.StoreEvent(ctx, userID, userID, account.Id, activity.UserJoined, nil)
		}()
	}

	return nil
}

// MarkPATUsed marks a personal access token as used
func (am *DefaultAccountManager) MarkPATUsed(ctx context.Context, tokenID string) error {

	user, err := am.Store.GetUserByTokenID(ctx, tokenID)
	if err != nil {
		return err
	}

	account, err := am.Store.GetAccountByUser(ctx, user.Id)
	if err != nil {
		return err
	}

	unlock := am.Store.AcquireWriteLockByUID(ctx, account.Id)
	defer unlock()

	account, err = am.Store.GetAccountByUser(ctx, user.Id)
	if err != nil {
		return err
	}

	pat, ok := account.Users[user.Id].PATs[tokenID]
	if !ok {
		return fmt.Errorf("token not found")
	}

	pat.LastUsed = time.Now().UTC()

	return am.Store.SaveAccount(ctx, account)
}

// GetAccount returns an account associated with this account ID.
func (am *DefaultAccountManager) GetAccount(ctx context.Context, accountID string) (*Account, error) {
	return am.Store.GetAccount(ctx, accountID)
}

// GetAccountFromPAT returns Account and User associated with a personal access token
func (am *DefaultAccountManager) GetAccountFromPAT(ctx context.Context, token string) (*Account, *User, *PersonalAccessToken, error) {
	if len(token) != PATLength {
		return nil, nil, nil, fmt.Errorf("token has wrong length")
	}

	prefix := token[:len(PATPrefix)]
	if prefix != PATPrefix {
		return nil, nil, nil, fmt.Errorf("token has wrong prefix")
	}
	secret := token[len(PATPrefix) : len(PATPrefix)+PATSecretLength]
	encodedChecksum := token[len(PATPrefix)+PATSecretLength : len(PATPrefix)+PATSecretLength+PATChecksumLength]

	verificationChecksum, err := base62.Decode(encodedChecksum)
	if err != nil {
		return nil, nil, nil, fmt.Errorf("token checksum decoding failed: %w", err)
	}

	secretChecksum := crc32.ChecksumIEEE([]byte(secret))
	if secretChecksum != verificationChecksum {
		return nil, nil, nil, fmt.Errorf("token checksum does not match")
	}

	hashedToken := sha256.Sum256([]byte(token))
	encodedHashedToken := b64.StdEncoding.EncodeToString(hashedToken[:])
	tokenID, err := am.Store.GetTokenIDByHashedToken(ctx, encodedHashedToken)
	if err != nil {
		return nil, nil, nil, err
	}

	user, err := am.Store.GetUserByTokenID(ctx, tokenID)
	if err != nil {
		return nil, nil, nil, err
	}

	account, err := am.Store.GetAccountByUser(ctx, user.Id)
	if err != nil {
		return nil, nil, nil, err
	}

	pat := user.PATs[tokenID]
	if pat == nil {
		return nil, nil, nil, fmt.Errorf("personal access token not found")
	}

	return account, user, pat, nil
}

// GetAccountByID returns an account associated with this account ID.
func (am *DefaultAccountManager) GetAccountByID(ctx context.Context, accountID string, userID string) (*Account, error) {
	user, err := am.Store.GetUserByUserID(ctx, LockingStrengthShare, userID)
	if err != nil {
		return nil, err
	}

	if user.AccountID != accountID {
		return nil, status.Errorf(status.PermissionDenied, "the user has no permission to access account data")
	}

	return am.Store.GetAccount(ctx, accountID)
}

// GetAccountIDFromToken returns an account ID associated with this token.
func (am *DefaultAccountManager) GetAccountIDFromToken(ctx context.Context, claims jwtclaims.AuthorizationClaims) (string, string, error) {
	if claims.UserId == "" {
		return "", "", errors.New(emptyUserID)
	}
	if am.singleAccountMode && am.singleAccountModeDomain != "" {
		// This section is mostly related to self-hosted installations.
		// We override incoming domain claims to group users under a single account.
		claims.Domain = am.singleAccountModeDomain
		claims.DomainCategory = PrivateCategory
		log.WithContext(ctx).Debugf("overriding JWT Domain and DomainCategory claims since single account mode is enabled")
	}

	accountID, err := am.getAccountIDWithAuthorizationClaims(ctx, claims)
	if err != nil {
		return "", "", err
	}

	user, err := am.Store.GetUserByUserID(ctx, LockingStrengthShare, claims.UserId)
	if err != nil {
		// this is not really possible because we got an account by user ID
		return "", "", status.Errorf(status.NotFound, "user %s not found", claims.UserId)
	}

	if user.AccountID != accountID {
		return "", "", status.Errorf(status.PermissionDenied, "user %s is not part of the account %s", claims.UserId, accountID)
	}

	if !user.IsServiceUser && claims.Invited {
		err = am.redeemInvite(ctx, accountID, user.Id)
		if err != nil {
			return "", "", err
		}
	}

	if err = am.syncJWTGroups(ctx, accountID, claims); err != nil {
		return "", "", err
	}

	return accountID, user.Id, nil
}

// syncJWTGroups processes the JWT groups for a user, updates the account based on the groups,
// and propagates changes to peers if group propagation is enabled.
func (am *DefaultAccountManager) syncJWTGroups(ctx context.Context, accountID string, claims jwtclaims.AuthorizationClaims) error {
	settings, err := am.Store.GetAccountSettings(ctx, LockingStrengthShare, accountID)
	if err != nil {
		return err
	}

	if settings == nil || !settings.JWTGroupsEnabled {
		return nil
	}

	if settings.JWTGroupsClaimName == "" {
		log.WithContext(ctx).Debugf("JWT groups are enabled but no claim name is set")
		return nil
	}

	jwtGroupsNames := extractJWTGroups(ctx, settings.JWTGroupsClaimName, claims)

	unlockAccount := am.Store.AcquireWriteLockByUID(ctx, accountID)
	defer func() {
		if unlockAccount != nil {
			unlockAccount()
		}
	}()

	var addNewGroups []string
	var removeOldGroups []string
	var hasChanges bool
	var user *User
	err = am.Store.ExecuteInTransaction(ctx, func(transaction Store) error {
		user, err = transaction.GetUserByUserID(ctx, LockingStrengthShare, claims.UserId)
		if err != nil {
			return fmt.Errorf("error getting user: %w", err)
		}

		groups, err := transaction.GetAccountGroups(ctx, LockingStrengthShare, accountID)
		if err != nil {
			return fmt.Errorf("error getting account groups: %w", err)
		}

		changed, updatedAutoGroups, newGroupsToCreate, err := am.getJWTGroupsChanges(user, groups, jwtGroupsNames)
		if err != nil {
			return fmt.Errorf("error getting JWT groups changes: %w", err)
		}

		hasChanges = changed
		// skip update if no changes
		if !changed {
			return nil
		}

		if err = transaction.SaveGroups(ctx, LockingStrengthUpdate, newGroupsToCreate); err != nil {
			return fmt.Errorf("error saving groups: %w", err)
		}

		addNewGroups = difference(updatedAutoGroups, user.AutoGroups)
		removeOldGroups = difference(user.AutoGroups, updatedAutoGroups)

		user.AutoGroups = updatedAutoGroups
		if err = transaction.SaveUser(ctx, LockingStrengthUpdate, user); err != nil {
			return fmt.Errorf("error saving user: %w", err)
		}

		// Propagate changes to peers if group propagation is enabled
		if settings.GroupsPropagationEnabled {
			groups, err = transaction.GetAccountGroups(ctx, LockingStrengthShare, accountID)
			if err != nil {
				return fmt.Errorf("error getting account groups: %w", err)
			}

			groupsMap := make(map[string]*nbgroup.Group, len(groups))
			for _, group := range groups {
				groupsMap[group.ID] = group
			}

			peers, err := transaction.GetUserPeers(ctx, LockingStrengthShare, accountID, claims.UserId)
			if err != nil {
				return fmt.Errorf("error getting user peers: %w", err)
			}

			updatedGroups, err := am.updateUserPeersInGroups(groupsMap, peers, addNewGroups, removeOldGroups)
			if err != nil {
				return fmt.Errorf("error modifying user peers in groups: %w", err)
			}

			if err = transaction.SaveGroups(ctx, LockingStrengthUpdate, updatedGroups); err != nil {
				return fmt.Errorf("error saving groups: %w", err)
			}

			if err = transaction.IncrementNetworkSerial(ctx, LockingStrengthUpdate, accountID); err != nil {
				return fmt.Errorf("error incrementing network serial: %w", err)
			}
		}
		unlockAccount()
		unlockAccount = nil

		return nil
	})
	if err != nil {
		return err
	}

	if !hasChanges {
		return nil
	}

	for _, g := range addNewGroups {
		group, err := am.Store.GetGroupByID(ctx, LockingStrengthShare, accountID, g)
		if err != nil {
			log.WithContext(ctx).Debugf("group %s not found while saving user activity event of account %s", g, accountID)
		} else {
			meta := map[string]any{
				"group": group.Name, "group_id": group.ID,
				"is_service_user": user.IsServiceUser, "user_name": user.ServiceUserName,
			}
			am.StoreEvent(ctx, user.Id, user.Id, accountID, activity.GroupAddedToUser, meta)
		}
	}

	for _, g := range removeOldGroups {
		group, err := am.Store.GetGroupByID(ctx, LockingStrengthShare, accountID, g)
		if err != nil {
			log.WithContext(ctx).Debugf("group %s not found while saving user activity event of account %s", g, accountID)
		} else {
			meta := map[string]any{
				"group": group.Name, "group_id": group.ID,
				"is_service_user": user.IsServiceUser, "user_name": user.ServiceUserName,
			}
			am.StoreEvent(ctx, user.Id, user.Id, accountID, activity.GroupRemovedFromUser, meta)
		}
	}

	if settings.GroupsPropagationEnabled {
		removedGroupAffectsPeers, err := areGroupChangesAffectPeers(ctx, am.Store, accountID, removeOldGroups)
		if err != nil {
			return err
		}

		newGroupsAffectsPeers, err := areGroupChangesAffectPeers(ctx, am.Store, accountID, addNewGroups)
		if err != nil {
			return err
		}

		if removedGroupAffectsPeers || newGroupsAffectsPeers {
			log.WithContext(ctx).Tracef("user %s: JWT group membership changed, updating account peers", claims.UserId)
			am.updateAccountPeers(ctx, accountID)
		}
	}

	return nil
}

// getAccountIDWithAuthorizationClaims retrieves an account ID using JWT Claims.
// if domain is not private or domain is invalid, it will return the account ID by user ID.
// if domain is of the PrivateCategory category, it will evaluate
// if account is new, existing or if there is another account with the same domain
//
// Use cases:
//
// New user + New account + New domain -> create account, user role = owner (if private domain, index domain)
//
// New user + New account + Existing Private Domain -> add user to the existing account, user role = user (not admin)
//
// New user + New account + Existing Public Domain -> create account, user role = owner
//
// Existing user + Existing account + Existing Domain -> Nothing changes (if private, index domain)
//
// Existing user + Existing account + Existing Indexed Domain -> Nothing changes
//
// Existing user + Existing account + Existing domain reclassified Domain as private -> Nothing changes (index domain)
func (am *DefaultAccountManager) getAccountIDWithAuthorizationClaims(ctx context.Context, claims jwtclaims.AuthorizationClaims) (string, error) {
	log.WithContext(ctx).Tracef("getting account with authorization claims. User ID: \"%s\", Account ID: \"%s\", Domain: \"%s\", Domain Category: \"%s\"",
		claims.UserId, claims.AccountId, claims.Domain, claims.DomainCategory)

	if claims.UserId == "" {
		return "", errors.New(emptyUserID)
	}

	if claims.DomainCategory != PrivateCategory || !isDomainValid(claims.Domain) {
		return am.GetAccountIDByUserID(ctx, claims.UserId, claims.Domain)
	}

	if claims.AccountId != "" {
		return am.handlePrivateAccountWithIDFromClaim(ctx, claims)
	}

	// We checked if the domain has a primary account already
	domainAccountID, cancel, err := am.getPrivateDomainWithGlobalLock(ctx, claims.Domain)
	if cancel != nil {
		defer cancel()
	}
	if err != nil {
		return "", err
	}

	userAccountID, err := am.Store.GetAccountIDByUserID(ctx, LockingStrengthShare, claims.UserId)
	if handleNotFound(err) != nil {
		log.WithContext(ctx).Errorf("error getting account ID by user ID: %v", err)
		return "", err
	}

	if userAccountID != "" {
		if err = am.handleExistingUserAccount(ctx, userAccountID, domainAccountID, claims); err != nil {
			return "", err
		}

		return userAccountID, nil
	}

	if domainAccountID != "" {
		return am.addNewUserToDomainAccount(ctx, domainAccountID, claims)
	}

	return am.addNewPrivateAccount(ctx, domainAccountID, claims)
}
func (am *DefaultAccountManager) getPrivateDomainWithGlobalLock(ctx context.Context, domain string) (string, context.CancelFunc, error) {
	domainAccountID, err := am.Store.GetAccountIDByPrivateDomain(ctx, LockingStrengthShare, domain)
	if handleNotFound(err) != nil {

		log.WithContext(ctx).Errorf(errorGettingDomainAccIDFmt, err)
		return "", nil, err
	}

	if domainAccountID != "" {
		return domainAccountID, nil, nil
	}

	log.WithContext(ctx).Debugf("no primary account found for domain %s, acquiring global lock", domain)
	cancel := am.Store.AcquireGlobalLock(ctx)

	// check again if the domain has a primary account because of simultaneous requests
	domainAccountID, err = am.Store.GetAccountIDByPrivateDomain(ctx, LockingStrengthShare, domain)
	if handleNotFound(err) != nil {
		cancel()
		log.WithContext(ctx).Errorf(errorGettingDomainAccIDFmt, err)
		return "", nil, err
	}

	return domainAccountID, cancel, nil
}

func (am *DefaultAccountManager) handlePrivateAccountWithIDFromClaim(ctx context.Context, claims jwtclaims.AuthorizationClaims) (string, error) {
	userAccountID, err := am.Store.GetAccountIDByUserID(ctx, LockingStrengthShare, claims.UserId)
	if err != nil {
		log.WithContext(ctx).Errorf("error getting account ID by user ID: %v", err)
		return "", err
	}

	if userAccountID != claims.AccountId {
		return "", fmt.Errorf("user %s is not part of the account id %s", claims.UserId, claims.AccountId)
	}

	accountDomain, domainCategory, err := am.Store.GetAccountDomainAndCategory(ctx, LockingStrengthShare, claims.AccountId)
	if handleNotFound(err) != nil {
		log.WithContext(ctx).Errorf("error getting account domain and category: %v", err)
		return "", err
	}

	if domainIsUpToDate(accountDomain, domainCategory, claims) {
		return claims.AccountId, nil
	}

	// We checked if the domain has a primary account already
	domainAccountID, err := am.Store.GetAccountIDByPrivateDomain(ctx, LockingStrengthShare, claims.Domain)
	if handleNotFound(err) != nil {
		log.WithContext(ctx).Errorf(errorGettingDomainAccIDFmt, err)
		return "", err
	}

	err = am.handleExistingUserAccount(ctx, claims.AccountId, domainAccountID, claims)
	if err != nil {
		return "", err
	}

	return claims.AccountId, nil
}

func handleNotFound(err error) error {
	if err == nil {
		return nil
	}

	e, ok := status.FromError(err)
	if !ok || e.Type() != status.NotFound {
		return err
	}
	return nil
}

func domainIsUpToDate(domain string, domainCategory string, claims jwtclaims.AuthorizationClaims) bool {
	return domainCategory == PrivateCategory || claims.DomainCategory != PrivateCategory || domain != claims.Domain
}

func (am *DefaultAccountManager) SyncAndMarkPeer(ctx context.Context, accountID string, peerPubKey string, meta nbpeer.PeerSystemMeta, realIP net.IP) (*nbpeer.Peer, *NetworkMap, []*posture.Checks, error) {
	accountUnlock := am.Store.AcquireReadLockByUID(ctx, accountID)
	defer accountUnlock()
	peerUnlock := am.Store.AcquireWriteLockByUID(ctx, peerPubKey)
	defer peerUnlock()

	peer, netMap, postureChecks, err := am.SyncPeer(ctx, PeerSync{WireGuardPubKey: peerPubKey, Meta: meta}, accountID)
	if err != nil {
		return nil, nil, nil, fmt.Errorf("error syncing peer: %w", err)
	}

	err = am.MarkPeerConnected(ctx, peerPubKey, true, realIP, accountID)
	if err != nil {
		log.WithContext(ctx).Warnf("failed marking peer as connected %s %v", peerPubKey, err)
	}

	return peer, netMap, postureChecks, nil
}

func (am *DefaultAccountManager) OnPeerDisconnected(ctx context.Context, accountID string, peerPubKey string) error {
	accountUnlock := am.Store.AcquireReadLockByUID(ctx, accountID)
	defer accountUnlock()
	peerUnlock := am.Store.AcquireWriteLockByUID(ctx, peerPubKey)
	defer peerUnlock()

	err := am.MarkPeerConnected(ctx, peerPubKey, false, nil, accountID)
	if err != nil {
		log.WithContext(ctx).Warnf("failed marking peer as disconnected %s %v", peerPubKey, err)
	}

	return nil

}

func (am *DefaultAccountManager) SyncPeerMeta(ctx context.Context, peerPubKey string, meta nbpeer.PeerSystemMeta) error {
	accountID, err := am.Store.GetAccountIDByPeerPubKey(ctx, peerPubKey)
	if err != nil {
		return err
	}

	unlock := am.Store.AcquireReadLockByUID(ctx, accountID)
	defer unlock()

<<<<<<< HEAD
	_, _, _, err = am.SyncPeer(ctx, PeerSync{WireGuardPubKey: peerPubKey, Meta: meta, UpdateAccountPeers: true}, accountID)
=======
	unlockPeer := am.Store.AcquireWriteLockByUID(ctx, peerPubKey)
	defer unlockPeer()

	account, err := am.Store.GetAccount(ctx, accountID)
	if err != nil {
		return err
	}

	_, _, _, err = am.SyncPeer(ctx, PeerSync{WireGuardPubKey: peerPubKey, Meta: meta, UpdateAccountPeers: true}, account)
>>>>>>> 2e6bbaca
	if err != nil {
		return mapError(ctx, err)
	}
	return nil
}

// GetAllConnectedPeers returns connected peers based on peersUpdateManager.GetAllConnectedPeers()
func (am *DefaultAccountManager) GetAllConnectedPeers() (map[string]struct{}, error) {
	return am.peersUpdateManager.GetAllConnectedPeers(), nil
}

// HasConnectedChannel returns true if peers has channel in update manager, otherwise false
func (am *DefaultAccountManager) HasConnectedChannel(peerID string) bool {
	return am.peersUpdateManager.HasChannel(peerID)
}

var invalidDomainRegexp = regexp.MustCompile(`^([a-z0-9]+(-[a-z0-9]+)*\.)+[a-z]{2,}$`)

func isDomainValid(domain string) bool {
	return invalidDomainRegexp.MatchString(domain)
}

// GetDNSDomain returns the configured dnsDomain
func (am *DefaultAccountManager) GetDNSDomain() string {
	return am.dnsDomain
}

// CheckUserAccessByJWTGroups checks if the user has access, particularly in cases where the admin enabled JWT
// group propagation and set the list of groups with access permissions.
func (am *DefaultAccountManager) CheckUserAccessByJWTGroups(ctx context.Context, claims jwtclaims.AuthorizationClaims) error {
	accountID, _, err := am.GetAccountIDFromToken(ctx, claims)
	if err != nil {
		return err
	}

	settings, err := am.Store.GetAccountSettings(ctx, LockingStrengthShare, accountID)
	if err != nil {
		return err
	}

	// Ensures JWT group synchronization to the management is enabled before,
	// filtering access based on the allowed groups.
	if settings != nil && settings.JWTGroupsEnabled {
		if allowedGroups := settings.JWTAllowGroups; len(allowedGroups) > 0 {
			userJWTGroups := extractJWTGroups(ctx, settings.JWTGroupsClaimName, claims)

			if !userHasAllowedGroup(allowedGroups, userJWTGroups) {
				return fmt.Errorf("user does not belong to any of the allowed JWT groups")
			}
		}
	}

	return nil
}

func (am *DefaultAccountManager) onPeersInvalidated(ctx context.Context, accountID string) {
	log.WithContext(ctx).Debugf("validated peers has been invalidated for account %s", accountID)
	am.updateAccountPeers(ctx, accountID)
}

func (am *DefaultAccountManager) FindExistingPostureCheck(accountID string, checks *posture.ChecksDefinition) (*posture.Checks, error) {
	return am.Store.GetPostureCheckByChecksDefinition(accountID, checks)
}

func (am *DefaultAccountManager) GetAccountIDForPeerKey(ctx context.Context, peerKey string) (string, error) {
	return am.Store.GetAccountIDByPeerPubKey(ctx, peerKey)
}

func (am *DefaultAccountManager) handleUserPeer(ctx context.Context, transaction Store, peer *nbpeer.Peer, settings *Settings) (bool, error) {
	user, err := transaction.GetUserByUserID(ctx, LockingStrengthShare, peer.UserID)
	if err != nil {
		return false, err
	}

	err = checkIfPeerOwnerIsBlocked(peer, user)
	if err != nil {
		return false, err
	}

	if peerLoginExpired(ctx, peer, settings) {
		err = am.handleExpiredPeer(ctx, transaction, user, peer)
		if err != nil {
			return false, err
		}
		return true, nil
	}

	return false, nil
}

func (am *DefaultAccountManager) getFreeDNSLabel(ctx context.Context, store Store, accountID string, peerHostName string) (string, error) {
	existingLabels, err := store.GetPeerLabelsInAccount(ctx, LockingStrengthShare, accountID)
	if err != nil {
		return "", fmt.Errorf("failed to get peer dns labels: %w", err)
	}

	labelMap := ConvertSliceToMap(existingLabels)
	newLabel, err := getPeerHostLabel(peerHostName, labelMap)
	if err != nil {
		return "", fmt.Errorf("failed to get new host label: %w", err)
	}

	if newLabel == "" {
		return "", fmt.Errorf("failed to get new host label: %w", err)
	}

	return newLabel, nil
}

func (am *DefaultAccountManager) GetAccountSettings(ctx context.Context, accountID string, userID string) (*Settings, error) {
	user, err := am.Store.GetUserByUserID(ctx, LockingStrengthShare, userID)
	if err != nil {
		return nil, err
	}

	if user.AccountID != accountID || (!user.HasAdminPower() && !user.IsServiceUser) {
		return nil, status.Errorf(status.PermissionDenied, "the user has no permission to access account data")
	}

	return am.Store.GetAccountSettings(ctx, LockingStrengthShare, accountID)
}

// addAllGroup to account object if it doesn't exist
func addAllGroup(account *Account) error {
	if len(account.Groups) == 0 {
		allGroup := &nbgroup.Group{
			ID:     xid.New().String(),
			Name:   "All",
			Issued: nbgroup.GroupIssuedAPI,
		}
		for _, peer := range account.Peers {
			allGroup.Peers = append(allGroup.Peers, peer.ID)
		}
		account.Groups = map[string]*nbgroup.Group{allGroup.ID: allGroup}

		id := xid.New().String()

		defaultPolicy := &Policy{
			ID:          id,
			Name:        DefaultRuleName,
			Description: DefaultRuleDescription,
			Enabled:     true,
			Rules: []*PolicyRule{
				{
					ID:            id,
					Name:          DefaultRuleName,
					Description:   DefaultRuleDescription,
					Enabled:       true,
					Sources:       []string{allGroup.ID},
					Destinations:  []string{allGroup.ID},
					Bidirectional: true,
					Protocol:      PolicyRuleProtocolALL,
					Action:        PolicyTrafficActionAccept,
				},
			},
		}

		account.Policies = []*Policy{defaultPolicy}
	}
	return nil
}

// newAccountWithId creates a new Account with a default SetupKey (doesn't store in a Store) and provided id
func newAccountWithId(ctx context.Context, accountID, userID, domain string) *Account {
	log.WithContext(ctx).Debugf("creating new account")

	network := NewNetwork()
	peers := make(map[string]*nbpeer.Peer)
	users := make(map[string]*User)
	routes := make(map[route.ID]*route.Route)
	setupKeys := map[string]*SetupKey{}
	nameServersGroups := make(map[string]*nbdns.NameServerGroup)

	owner := NewOwnerUser(userID)
	owner.AccountID = accountID
	users[userID] = owner

	dnsSettings := DNSSettings{
		DisabledManagementGroups: make([]string, 0),
	}
	log.WithContext(ctx).Debugf("created new account %s", accountID)

	acc := &Account{
		Id:               accountID,
		CreatedAt:        time.Now().UTC(),
		SetupKeys:        setupKeys,
		Network:          network,
		Peers:            peers,
		Users:            users,
		CreatedBy:        userID,
		Domain:           domain,
		Routes:           routes,
		NameServerGroups: nameServersGroups,
		DNSSettings:      dnsSettings,
		Settings: &Settings{
			PeerLoginExpirationEnabled: true,
			PeerLoginExpiration:        DefaultPeerLoginExpiration,
			GroupsPropagationEnabled:   true,
			RegularUsersViewBlocked:    true,

			PeerInactivityExpirationEnabled: false,
			PeerInactivityExpiration:        DefaultPeerInactivityExpiration,
		},
	}

	if err := addAllGroup(acc); err != nil {
		log.WithContext(ctx).Errorf("error adding all group to account %s: %v", acc.Id, err)
	}
	return acc
}

// extractJWTGroups extracts the group names from a JWT token's claims.
func extractJWTGroups(ctx context.Context, claimName string, claims jwtclaims.AuthorizationClaims) []string {
	userJWTGroups := make([]string, 0)

	if claim, ok := claims.Raw[claimName]; ok {
		if claimGroups, ok := claim.([]interface{}); ok {
			for _, g := range claimGroups {
				if group, ok := g.(string); ok {
					userJWTGroups = append(userJWTGroups, group)
				} else {
					log.WithContext(ctx).Debugf("JWT claim %q contains a non-string group (type: %T): %v", claimName, g, g)
				}
			}
		}
	} else {
		log.WithContext(ctx).Debugf("JWT claim %q is not a string array", claimName)
	}

	return userJWTGroups
}

// userHasAllowedGroup checks if a user belongs to any of the allowed groups.
func userHasAllowedGroup(allowedGroups []string, userGroups []string) bool {
	for _, userGroup := range userGroups {
		for _, allowedGroup := range allowedGroups {
			if userGroup == allowedGroup {
				return true
			}
		}
	}
	return false
}

// separateGroups separates user's auto groups into non-JWT and JWT groups.
// Returns the list of standard auto groups and a map of JWT auto groups,
// where the keys are the group names and the values are the group IDs.
func separateGroups(autoGroups []string, allGroups []*nbgroup.Group) ([]string, map[string]string) {
	newAutoGroups := make([]string, 0)
	jwtAutoGroups := make(map[string]string) // map of group name to group ID

	allGroupsMap := make(map[string]*nbgroup.Group, len(allGroups))
	for _, group := range allGroups {
		allGroupsMap[group.ID] = group
	}

	for _, id := range autoGroups {
		if group, ok := allGroupsMap[id]; ok {
			if group.Issued == nbgroup.GroupIssuedJWT {
				jwtAutoGroups[group.Name] = id
			} else {
				newAutoGroups = append(newAutoGroups, id)
			}
		}
	}

	return newAutoGroups, jwtAutoGroups
}<|MERGE_RESOLUTION|>--- conflicted
+++ resolved
@@ -1207,16 +1207,6 @@
 	return updatedAccount, nil
 }
 
-<<<<<<< HEAD
-func (am *DefaultAccountManager) handleInactivityExpirationSettings(ctx context.Context, oldSettings, newSettings *Settings, userID, accountID string) error {
-	if oldSettings.PeerInactivityExpirationEnabled != newSettings.PeerInactivityExpirationEnabled {
-		event := activity.AccountPeerInactivityExpirationEnabled
-		if !newSettings.PeerInactivityExpirationEnabled {
-			event = activity.AccountPeerInactivityExpirationDisabled
-			am.peerInactivityExpiry.Cancel(ctx, []string{accountID})
-		} else {
-			am.checkAndSchedulePeerInactivityExpiration(ctx, accountID)
-=======
 func (am *DefaultAccountManager) handleGroupsPropagationSettings(ctx context.Context, oldSettings, newSettings *Settings, userID, accountID string) error {
 	if oldSettings.GroupsPropagationEnabled != newSettings.GroupsPropagationEnabled {
 		if newSettings.GroupsPropagationEnabled {
@@ -1224,26 +1214,19 @@
 			// Todo: retroactively add user groups to all peers
 		} else {
 			am.StoreEvent(ctx, userID, accountID, accountID, activity.UserGroupPropagationDisabled, nil)
->>>>>>> 2e6bbaca
-		}
-	}
-
-<<<<<<< HEAD
-	if oldSettings.PeerInactivityExpiration != newSettings.PeerInactivityExpiration {
-		am.StoreEvent(ctx, userID, accountID, accountID, activity.AccountPeerInactivityExpirationDurationUpdated, nil)
-		am.checkAndSchedulePeerInactivityExpiration(ctx, accountID)
-=======
+		}
+	}
+
 	return nil
 }
 
-func (am *DefaultAccountManager) handleInactivityExpirationSettings(ctx context.Context, account *Account, oldSettings, newSettings *Settings, userID, accountID string) error {
-
+func (am *DefaultAccountManager) handleInactivityExpirationSettings(ctx context.Context, oldSettings, newSettings *Settings, userID, accountID string) error {
 	if newSettings.PeerInactivityExpirationEnabled {
 		if oldSettings.PeerInactivityExpiration != newSettings.PeerInactivityExpiration {
 			oldSettings.PeerInactivityExpiration = newSettings.PeerInactivityExpiration
 
 			am.StoreEvent(ctx, userID, accountID, accountID, activity.AccountPeerInactivityExpirationDurationUpdated, nil)
-			am.checkAndSchedulePeerInactivityExpiration(ctx, account)
+			am.checkAndSchedulePeerInactivityExpiration(ctx, accountID)
 		}
 	} else {
 		if oldSettings.PeerInactivityExpirationEnabled != newSettings.PeerInactivityExpirationEnabled {
@@ -1252,15 +1235,16 @@
 				event = activity.AccountPeerInactivityExpirationDisabled
 				am.peerInactivityExpiry.Cancel(ctx, []string{accountID})
 			} else {
-				am.checkAndSchedulePeerInactivityExpiration(ctx, account)
+				am.checkAndSchedulePeerInactivityExpiration(ctx, accountID)
 			}
 			am.StoreEvent(ctx, userID, accountID, accountID, event, nil)
 		}
->>>>>>> 2e6bbaca
 	}
 
 	return nil
 }
+
+
 
 func (am *DefaultAccountManager) peerLoginExpirationJob(ctx context.Context, accountID string) func() (time.Duration, bool) {
 	return func() (time.Duration, bool) {
@@ -2377,19 +2361,10 @@
 	unlock := am.Store.AcquireReadLockByUID(ctx, accountID)
 	defer unlock()
 
-<<<<<<< HEAD
-	_, _, _, err = am.SyncPeer(ctx, PeerSync{WireGuardPubKey: peerPubKey, Meta: meta, UpdateAccountPeers: true}, accountID)
-=======
 	unlockPeer := am.Store.AcquireWriteLockByUID(ctx, peerPubKey)
 	defer unlockPeer()
 
-	account, err := am.Store.GetAccount(ctx, accountID)
-	if err != nil {
-		return err
-	}
-
-	_, _, _, err = am.SyncPeer(ctx, PeerSync{WireGuardPubKey: peerPubKey, Meta: meta, UpdateAccountPeers: true}, account)
->>>>>>> 2e6bbaca
+	_, _, _, err = am.SyncPeer(ctx, PeerSync{WireGuardPubKey: peerPubKey, Meta: meta, UpdateAccountPeers: true}, accountID)
 	if err != nil {
 		return mapError(ctx, err)
 	}
