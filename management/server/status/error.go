--- conflicted
+++ resolved
@@ -126,20 +126,12 @@
 	return Errorf(PermissionDenied, "admin role required to perform this action")
 }
 
-// NewStoreContextCanceledError creates a new Error with Internal type for a canceled store context
-func NewStoreContextCanceledError(duration time.Duration) error {
-	return Errorf(Internal, "store access: context canceled after %v", duration)
-}
-
 // NewInvalidKeyIDError creates a new Error with InvalidArgument type for an issue getting a setup key
 func NewInvalidKeyIDError() error {
 	return Errorf(InvalidArgument, "invalid key ID")
-<<<<<<< HEAD
 }
 
 // NewGroupNotFoundError creates a new Error with NotFound type for a missing group
 func NewGroupNotFoundError(groupID string) error {
 	return Errorf(NotFound, "group: %s not found", groupID)
-=======
->>>>>>> 6cb697ee
 }